// Copyright (c) ppy Pty Ltd <contact@ppy.sh>. Licensed under the MIT Licence.
// See the LICENCE file in the repository root for full licence text.

using System;
using System.Collections.Generic;
using System.Diagnostics;
using System.IO;
using System.Linq;
using JetBrains.Annotations;
using osu.Framework.Audio;
using osu.Framework.Audio.Sample;
using osu.Framework.Bindables;
using osu.Framework.Graphics;
using osu.Framework.Graphics.OpenGL.Textures;
using osu.Framework.Graphics.Textures;
using osu.Framework.IO.Stores;
using osu.Game.Audio;
using osu.Game.Beatmaps.Formats;
using osu.Game.IO;
using osu.Game.Rulesets.Scoring;
using osu.Game.Screens.Play.HUD;
using osuTK.Graphics;

namespace osu.Game.Skinning
{
    public class LegacySkin : Skin
    {
        [CanBeNull]
        protected TextureStore Textures;

        [CanBeNull]
        protected IResourceStore<SampleChannel> Samples;

        /// <summary>
        /// Whether texture for the keys exists.
        /// Used to determine if the mania ruleset is skinned.
        /// </summary>
        private readonly Lazy<bool> hasKeyTexture;

        protected virtual bool AllowManiaSkin => hasKeyTexture.Value;

        /// <summary>
        /// Whether this skin can use samples with a custom bank (custom sample set in stable terminology).
        /// Added in order to match sample lookup logic from stable (in stable, only the beatmap skin could use samples with a custom sample bank).
        /// </summary>
        protected virtual bool UseCustomSampleBanks => false;

        public new LegacySkinConfiguration Configuration
        {
            get => base.Configuration as LegacySkinConfiguration;
            set => base.Configuration = value;
        }

        private readonly Dictionary<int, LegacyManiaSkinConfiguration> maniaConfigurations = new Dictionary<int, LegacyManiaSkinConfiguration>();

        public LegacySkin(SkinInfo skin, IResourceStore<byte[]> storage, AudioManager audioManager)
            : this(skin, new LegacySkinResourceStore<SkinFileInfo>(skin, storage), audioManager, "skin.ini")
        {
        }

        protected LegacySkin(SkinInfo skin, IResourceStore<byte[]> storage, AudioManager audioManager, string filename)
            : base(skin)
        {
            using (var stream = storage?.GetStream(filename))
            {
                if (stream != null)
                {
                    using (LineBufferedReader reader = new LineBufferedReader(stream, true))
                        Configuration = new LegacySkinDecoder().Decode(reader);

                    stream.Seek(0, SeekOrigin.Begin);

                    using (LineBufferedReader reader = new LineBufferedReader(stream))
                    {
                        var maniaList = new LegacyManiaSkinDecoder().Decode(reader);

                        foreach (var config in maniaList)
                            maniaConfigurations[config.Keys] = config;
                    }
                }
                else
                    Configuration = new LegacySkinConfiguration();
            }

            if (storage != null)
            {
                var samples = audioManager?.GetSampleStore(storage);
                if (samples != null)
                    samples.PlaybackConcurrency = OsuGameBase.SAMPLE_CONCURRENCY;

                Samples = samples;
                Textures = new TextureStore(new TextureLoaderStore(storage));

                (storage as ResourceStore<byte[]>)?.AddExtension("ogg");
            }

            // todo: this shouldn't really be duplicated here (from ManiaLegacySkinTransformer). we need to come up with a better solution.
            hasKeyTexture = new Lazy<bool>(() => this.GetAnimation(
                lookupForMania<string>(new LegacyManiaSkinConfigurationLookup(4, LegacyManiaSkinConfigurationLookups.KeyImage, 0))?.Value ?? "mania-key1", true,
                true) != null);
        }

        protected override void Dispose(bool isDisposing)
        {
            base.Dispose(isDisposing);
            Textures?.Dispose();
            Samples?.Dispose();
        }

        public override IBindable<TValue> GetConfig<TLookup, TValue>(TLookup lookup)
        {
            switch (lookup)
            {
                case GlobalSkinColours colour:
                    switch (colour)
                    {
                        case GlobalSkinColours.ComboColours:
                            var comboColours = Configuration.ComboColours;
                            if (comboColours != null)
                                return SkinUtils.As<TValue>(new Bindable<IReadOnlyList<Color4>>(comboColours));

                            break;

                        default:
                            return SkinUtils.As<TValue>(getCustomColour(Configuration, colour.ToString()));
                    }

                    break;

                case SkinCustomColourLookup customColour:
                    return SkinUtils.As<TValue>(getCustomColour(Configuration, customColour.Lookup.ToString()));

                case LegacyManiaSkinConfigurationLookup maniaLookup:
                    if (!AllowManiaSkin)
                        return null;

                    var result = lookupForMania<TValue>(maniaLookup);
                    if (result != null)
                        return result;

                    break;

                case LegacySkinConfiguration.LegacySetting legacy:
                    return legacySettingLookup<TValue>(legacy);

                default:
                    return genericLookup<TLookup, TValue>(lookup);
            }

            return null;
        }

        private IBindable<TValue> lookupForMania<TValue>(LegacyManiaSkinConfigurationLookup maniaLookup)
        {
            if (!maniaConfigurations.TryGetValue(maniaLookup.Keys, out var existing))
                maniaConfigurations[maniaLookup.Keys] = existing = new LegacyManiaSkinConfiguration(maniaLookup.Keys);

            switch (maniaLookup.Lookup)
            {
                case LegacyManiaSkinConfigurationLookups.ColumnWidth:
                    Debug.Assert(maniaLookup.TargetColumn != null);
                    return SkinUtils.As<TValue>(new Bindable<float>(existing.ColumnWidth[maniaLookup.TargetColumn.Value]));

                case LegacyManiaSkinConfigurationLookups.ColumnSpacing:
                    Debug.Assert(maniaLookup.TargetColumn != null);
                    return SkinUtils.As<TValue>(new Bindable<float>(existing.ColumnSpacing[maniaLookup.TargetColumn.Value]));

                case LegacyManiaSkinConfigurationLookups.HitPosition:
                    return SkinUtils.As<TValue>(new Bindable<float>(existing.HitPosition));

                case LegacyManiaSkinConfigurationLookups.LightPosition:
                    return SkinUtils.As<TValue>(new Bindable<float>(existing.LightPosition));

                case LegacyManiaSkinConfigurationLookups.ShowJudgementLine:
                    return SkinUtils.As<TValue>(new Bindable<bool>(existing.ShowJudgementLine));

                case LegacyManiaSkinConfigurationLookups.ExplosionImage:
                    return SkinUtils.As<TValue>(getManiaImage(existing, "LightingN"));

                case LegacyManiaSkinConfigurationLookups.ExplosionScale:
                    Debug.Assert(maniaLookup.TargetColumn != null);

                    if (GetConfig<LegacySkinConfiguration.LegacySetting, decimal>(LegacySkinConfiguration.LegacySetting.Version)?.Value < 2.5m)
                        return SkinUtils.As<TValue>(new Bindable<float>(1));

                    if (existing.ExplosionWidth[maniaLookup.TargetColumn.Value] != 0)
                        return SkinUtils.As<TValue>(new Bindable<float>(existing.ExplosionWidth[maniaLookup.TargetColumn.Value] / LegacyManiaSkinConfiguration.DEFAULT_COLUMN_SIZE));

                    return SkinUtils.As<TValue>(new Bindable<float>(existing.ColumnWidth[maniaLookup.TargetColumn.Value] / LegacyManiaSkinConfiguration.DEFAULT_COLUMN_SIZE));

                case LegacyManiaSkinConfigurationLookups.ColumnLineColour:
                    return SkinUtils.As<TValue>(getCustomColour(existing, "ColourColumnLine"));

                case LegacyManiaSkinConfigurationLookups.JudgementLineColour:
                    return SkinUtils.As<TValue>(getCustomColour(existing, "ColourJudgementLine"));

                case LegacyManiaSkinConfigurationLookups.ColumnBackgroundColour:
                    Debug.Assert(maniaLookup.TargetColumn != null);
                    return SkinUtils.As<TValue>(getCustomColour(existing, $"Colour{maniaLookup.TargetColumn + 1}"));

                case LegacyManiaSkinConfigurationLookups.ColumnLightColour:
                    Debug.Assert(maniaLookup.TargetColumn != null);
                    return SkinUtils.As<TValue>(getCustomColour(existing, $"ColourLight{maniaLookup.TargetColumn + 1}"));

                case LegacyManiaSkinConfigurationLookups.MinimumColumnWidth:
                    return SkinUtils.As<TValue>(new Bindable<float>(existing.MinimumColumnWidth));

                case LegacyManiaSkinConfigurationLookups.NoteImage:
                    Debug.Assert(maniaLookup.TargetColumn != null);
                    return SkinUtils.As<TValue>(getManiaImage(existing, $"NoteImage{maniaLookup.TargetColumn}"));

                case LegacyManiaSkinConfigurationLookups.HoldNoteHeadImage:
                    Debug.Assert(maniaLookup.TargetColumn != null);
                    return SkinUtils.As<TValue>(getManiaImage(existing, $"NoteImage{maniaLookup.TargetColumn}H"));

                case LegacyManiaSkinConfigurationLookups.HoldNoteTailImage:
                    Debug.Assert(maniaLookup.TargetColumn != null);
                    return SkinUtils.As<TValue>(getManiaImage(existing, $"NoteImage{maniaLookup.TargetColumn}T"));

                case LegacyManiaSkinConfigurationLookups.HoldNoteBodyImage:
                    Debug.Assert(maniaLookup.TargetColumn != null);
                    return SkinUtils.As<TValue>(getManiaImage(existing, $"NoteImage{maniaLookup.TargetColumn}L"));

                case LegacyManiaSkinConfigurationLookups.HoldNoteLightImage:
                    return SkinUtils.As<TValue>(getManiaImage(existing, "LightingL"));

                case LegacyManiaSkinConfigurationLookups.HoldNoteLightScale:
                    Debug.Assert(maniaLookup.TargetColumn != null);

                    if (GetConfig<LegacySkinConfiguration.LegacySetting, decimal>(LegacySkinConfiguration.LegacySetting.Version)?.Value < 2.5m)
                        return SkinUtils.As<TValue>(new Bindable<float>(1));

                    if (existing.HoldNoteLightWidth[maniaLookup.TargetColumn.Value] != 0)
                        return SkinUtils.As<TValue>(new Bindable<float>(existing.HoldNoteLightWidth[maniaLookup.TargetColumn.Value] / LegacyManiaSkinConfiguration.DEFAULT_COLUMN_SIZE));

                    return SkinUtils.As<TValue>(new Bindable<float>(existing.ColumnWidth[maniaLookup.TargetColumn.Value] / LegacyManiaSkinConfiguration.DEFAULT_COLUMN_SIZE));

                case LegacyManiaSkinConfigurationLookups.KeyImage:
                    Debug.Assert(maniaLookup.TargetColumn != null);
                    return SkinUtils.As<TValue>(getManiaImage(existing, $"KeyImage{maniaLookup.TargetColumn}"));

                case LegacyManiaSkinConfigurationLookups.KeyImageDown:
                    Debug.Assert(maniaLookup.TargetColumn != null);
                    return SkinUtils.As<TValue>(getManiaImage(existing, $"KeyImage{maniaLookup.TargetColumn}D"));

                case LegacyManiaSkinConfigurationLookups.LeftStageImage:
                    return SkinUtils.As<TValue>(getManiaImage(existing, "StageLeft"));

                case LegacyManiaSkinConfigurationLookups.RightStageImage:
                    return SkinUtils.As<TValue>(getManiaImage(existing, "StageRight"));

                case LegacyManiaSkinConfigurationLookups.BottomStageImage:
                    return SkinUtils.As<TValue>(getManiaImage(existing, "StageBottom"));

                case LegacyManiaSkinConfigurationLookups.LightImage:
                    return SkinUtils.As<TValue>(getManiaImage(existing, "StageLight"));

                case LegacyManiaSkinConfigurationLookups.HitTargetImage:
                    return SkinUtils.As<TValue>(getManiaImage(existing, "StageHint"));

                case LegacyManiaSkinConfigurationLookups.LeftLineWidth:
                    Debug.Assert(maniaLookup.TargetColumn != null);
                    return SkinUtils.As<TValue>(new Bindable<float>(existing.ColumnLineWidth[maniaLookup.TargetColumn.Value]));

                case LegacyManiaSkinConfigurationLookups.RightLineWidth:
                    Debug.Assert(maniaLookup.TargetColumn != null);
                    return SkinUtils.As<TValue>(new Bindable<float>(existing.ColumnLineWidth[maniaLookup.TargetColumn.Value + 1]));

                case LegacyManiaSkinConfigurationLookups.Hit0:
                case LegacyManiaSkinConfigurationLookups.Hit50:
                case LegacyManiaSkinConfigurationLookups.Hit100:
                case LegacyManiaSkinConfigurationLookups.Hit200:
                case LegacyManiaSkinConfigurationLookups.Hit300:
                case LegacyManiaSkinConfigurationLookups.Hit300g:
                    return SkinUtils.As<TValue>(getManiaImage(existing, maniaLookup.Lookup.ToString()));

                case LegacyManiaSkinConfigurationLookups.KeysUnderNotes:
                    return SkinUtils.As<TValue>(new Bindable<bool>(existing.KeysUnderNotes));
            }

            return null;
        }

        private IBindable<Color4> getCustomColour(IHasCustomColours source, string lookup)
            => source.CustomColours.TryGetValue(lookup, out var col) ? new Bindable<Color4>(col) : null;

        private IBindable<string> getManiaImage(LegacyManiaSkinConfiguration source, string lookup)
            => source.ImageLookups.TryGetValue(lookup, out var image) ? new Bindable<string>(image) : null;

        [CanBeNull]
        private IBindable<TValue> legacySettingLookup<TValue>(LegacySkinConfiguration.LegacySetting legacySetting)
        {
            switch (legacySetting)
            {
                case LegacySkinConfiguration.LegacySetting.Version:
                    return SkinUtils.As<TValue>(new Bindable<decimal>(Configuration.LegacyVersion ?? LegacySkinConfiguration.LATEST_VERSION));

                default:
                    return genericLookup<LegacySkinConfiguration.LegacySetting, TValue>(legacySetting);
            }
        }

        [CanBeNull]
        private IBindable<TValue> genericLookup<TLookup, TValue>(TLookup lookup)
        {
            try
            {
                if (Configuration.ConfigDictionary.TryGetValue(lookup.ToString(), out var val))
                {
                    // special case for handling skins which use 1 or 0 to signify a boolean state.
                    if (typeof(TValue) == typeof(bool))
                        val = val == "1" ? "true" : "false";

                    var bindable = new Bindable<TValue>();
                    if (val != null)
                        bindable.Parse(val);
                    return bindable;
                }
            }
            catch
            {
            }

            return null;
        }

        private const string score_font = "score";

        private bool hasScoreFont => this.HasFont(score_font);

        public override Drawable GetDrawableComponent(ISkinComponent component)
        {
            switch (component)
            {
                case HUDSkinComponent hudComponent:
                {
                    if (!hasScoreFont)
                        return null;

                    switch (hudComponent.Component)
                    {
                        case HUDSkinComponents.ComboCounter:
                            return new LegacyComboCounter();
<<<<<<< HEAD

                        case HUDSkinComponents.ScoreCounter:
                            return new LegacyScoreCounter(this);

                        case HUDSkinComponents.ScoreText:
                            const string font = "score";

                            if (!this.HasFont(font))
                                return null;

                            return new LegacySpriteText(this, font);
=======
>>>>>>> 37e9f331
                    }

                    return null;
                }

                case GameplaySkinComponent<HitResult> resultComponent:
                    switch (resultComponent.Component)
                    {
                        case HitResult.Miss:
                            return this.GetAnimation("hit0", true, false);

                        case HitResult.Meh:
                            return this.GetAnimation("hit50", true, false);

                        case HitResult.Ok:
                            return this.GetAnimation("hit100", true, false);

                        case HitResult.Great:
                            return this.GetAnimation("hit300", true, false);
                    }

                    break;
            }

            return this.GetAnimation(component.LookupName, false, false);
        }

        public override Texture GetTexture(string componentName, WrapMode wrapModeS, WrapMode wrapModeT)
        {
            foreach (var name in getFallbackNames(componentName))
            {
                float ratio = 2;
                var texture = Textures?.Get($"{name}@2x", wrapModeS, wrapModeT);

                if (texture == null)
                {
                    ratio = 1;
                    texture = Textures?.Get(name, wrapModeS, wrapModeT);
                }

                if (texture == null)
                    continue;

                texture.ScaleAdjust = ratio;
                return texture;
            }

            return null;
        }

        public override SampleChannel GetSample(ISampleInfo sampleInfo)
        {
            var lookupNames = sampleInfo.LookupNames;

            if (sampleInfo is HitSampleInfo hitSample)
                lookupNames = getLegacyLookupNames(hitSample);

            foreach (var lookup in lookupNames)
            {
                var sample = Samples?.Get(lookup);

                if (sample != null)
                    return sample;
            }

            return null;
        }

        private IEnumerable<string> getFallbackNames(string componentName)
        {
            // May be something like "Gameplay/osu/approachcircle" from lazer, or "Arrows/note1" from a user skin.
            yield return componentName;

            // Fall back to using the last piece for components coming from lazer (e.g. "Gameplay/osu/approachcircle" -> "approachcircle").
            string lastPiece = componentName.Split('/').Last();
            yield return componentName.StartsWith("Gameplay/taiko/") ? "taiko-" + lastPiece : lastPiece;
        }

        private IEnumerable<string> getLegacyLookupNames(HitSampleInfo hitSample)
        {
            var lookupNames = hitSample.LookupNames;

            if (!UseCustomSampleBanks && !string.IsNullOrEmpty(hitSample.Suffix))
                // for compatibility with stable, exclude the lookup names with the custom sample bank suffix, if they are not valid for use in this skin.
                // using .EndsWith() is intentional as it ensures parity in all edge cases
                // (see LegacyTaikoSampleInfo for an example of one - prioritising the taiko prefix should still apply, but the sample bank should not).
                lookupNames = hitSample.LookupNames.Where(name => !name.EndsWith(hitSample.Suffix));

            // also for compatibility, try falling back to non-bank samples (so-called "universal" samples) as the last resort.
            // going forward specifying banks shall always be required, even for elements that wouldn't require it on stable,
            // which is why this is done locally here.
            lookupNames = lookupNames.Append(hitSample.Name);

            return lookupNames;
        }
    }
}<|MERGE_RESOLUTION|>--- conflicted
+++ resolved
@@ -341,20 +341,9 @@
                     {
                         case HUDSkinComponents.ComboCounter:
                             return new LegacyComboCounter();
-<<<<<<< HEAD
 
                         case HUDSkinComponents.ScoreCounter:
                             return new LegacyScoreCounter(this);
-
-                        case HUDSkinComponents.ScoreText:
-                            const string font = "score";
-
-                            if (!this.HasFont(font))
-                                return null;
-
-                            return new LegacySpriteText(this, font);
-=======
->>>>>>> 37e9f331
                     }
 
                     return null;
