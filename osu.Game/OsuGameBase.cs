// Copyright (c) ppy Pty Ltd <contact@ppy.sh>. Licensed under the MIT Licence.
// See the LICENCE file in the repository root for full licence text.

using System;
using System.Collections.Generic;
using System.IO;
using System.Linq;
using System.Reflection;
using osu.Framework.Allocation;
using osu.Framework.Audio;
using osu.Framework.Configuration;
using osu.Framework.Graphics;
using osu.Framework.Graphics.Containers;
using osu.Framework.IO.Stores;
using osu.Framework.Platform;
using osu.Game.Beatmaps;
using osu.Game.Configuration;
using osu.Game.Graphics;
using osu.Game.Graphics.Cursor;
using osu.Game.Online.API;
using osu.Framework.Graphics.Performance;
using osu.Framework.Graphics.Textures;
using osu.Framework.Input;
using osu.Framework.Logging;
using osu.Game.Audio;
using osu.Game.Database;
using osu.Game.Graphics.Containers;
using osu.Game.Input;
using osu.Game.Input.Bindings;
using osu.Game.IO;
using osu.Game.Rulesets;
using osu.Game.Scoring;
using osu.Game.Skinning;
using osuTK.Input;
using DebugUtils = osu.Game.Utils.DebugUtils;

namespace osu.Game
{
    /// <summary>
    /// The most basic <see cref="Game"/> that can be used to host osu! components and systems.
    /// Unlike <see cref="OsuGame"/>, this class will not load any kind of UI, allowing it to be used
    /// for provide dependencies to test cases without interfering with them.
    /// </summary>
    public class OsuGameBase : Framework.Game, ICanAcceptFiles
    {
        protected OsuConfigManager LocalConfig;

        protected BeatmapManager BeatmapManager;

        protected ScoreManager ScoreManager;

        protected SkinManager SkinManager;

        protected RulesetStore RulesetStore;

        protected FileStore FileStore;

        protected KeyBindingStore KeyBindingStore;

        protected SettingsStore SettingsStore;

        protected RulesetConfigCache RulesetConfigCache;

        protected APIAccess API;

        protected MenuCursorContainer MenuCursorContainer;

        protected APIAccess API;

        private Container content;

        protected override Container<Drawable> Content => content;

        private OsuBindableBeatmap beatmap;
        protected BindableBeatmap Beatmap => beatmap;

        private Bindable<bool> fpsDisplayVisible;

        protected AssemblyName AssemblyName => Assembly.GetEntryAssembly()?.GetName() ?? new AssemblyName { Version = new Version() };

        public bool IsDeployedBuild => AssemblyName.Version.Major > 0;

        public string Version
        {
            get
            {
                if (!IsDeployedBuild)
                    return @"local " + (DebugUtils.IsDebug ? @"debug" : @"release");

                var assembly = AssemblyName;
                return $@"{assembly.Version.Major}.{assembly.Version.Minor}.{assembly.Version.Build}";
            }
        }

        public OsuGameBase()
        {
            Name = @"osu!lazer";
        }

        private DependencyContainer dependencies;

        protected override IReadOnlyDependencyContainer CreateChildDependencies(IReadOnlyDependencyContainer parent) =>
            dependencies = new DependencyContainer(base.CreateChildDependencies(parent));

        private DatabaseContextFactory contextFactory;

        protected override UserInputManager CreateUserInputManager() => new OsuUserInputManager();

        [BackgroundDependencyLoader]
        private void load()
        {
            Resources.AddStore(new DllResourceStore(@"osu.Game.Resources.dll"));

            dependencies.Cache(contextFactory = new DatabaseContextFactory(Host.Storage));

<<<<<<< HEAD
            LargeTextureStore = new LargeTextureStore(new TextureLoaderStore(new NamespacedResourceStore<byte[]>(Resources, @"Textures")));
            LargeTextureStore.AddStore(new TextureLoaderStore(new OnlineStore()));
            dependencies.Cache(LargeTextureStore);
=======
            var largeStore = new LargeTextureStore(Host.CreateTextureLoaderStore(new NamespacedResourceStore<byte[]>(Resources, @"Textures")));
            largeStore.AddStore(Host.CreateTextureLoaderStore(new OnlineStore()));
            dependencies.Cache(largeStore);
>>>>>>> 499e0679

            dependencies.CacheAs(this);
            dependencies.Cache(LocalConfig);

            //this completely overrides the framework default. will need to change once we make a proper FontStore.
            dependencies.Cache(Fonts = new FontStore(new GlyphStore(Resources, @"Fonts/FontAwesome")));

            Fonts.AddStore(new GlyphStore(Resources, @"Fonts/osuFont"));
            Fonts.AddStore(new GlyphStore(Resources, @"Fonts/Exo2.0-Medium"));
            Fonts.AddStore(new GlyphStore(Resources, @"Fonts/Exo2.0-MediumItalic"));

            Fonts.AddStore(new GlyphStore(Resources, @"Fonts/Noto-Basic"));
            Fonts.AddStore(new GlyphStore(Resources, @"Fonts/Noto-Hangul"));
            Fonts.AddStore(new GlyphStore(Resources, @"Fonts/Noto-CJK-Basic"));
            Fonts.AddStore(new GlyphStore(Resources, @"Fonts/Noto-CJK-Compatibility"));

            Fonts.AddStore(new GlyphStore(Resources, @"Fonts/Exo2.0-Regular"));
            Fonts.AddStore(new GlyphStore(Resources, @"Fonts/Exo2.0-RegularItalic"));
            Fonts.AddStore(new GlyphStore(Resources, @"Fonts/Exo2.0-SemiBold"));
            Fonts.AddStore(new GlyphStore(Resources, @"Fonts/Exo2.0-SemiBoldItalic"));
            Fonts.AddStore(new GlyphStore(Resources, @"Fonts/Exo2.0-Bold"));
            Fonts.AddStore(new GlyphStore(Resources, @"Fonts/Exo2.0-BoldItalic"));
            Fonts.AddStore(new GlyphStore(Resources, @"Fonts/Exo2.0-Light"));
            Fonts.AddStore(new GlyphStore(Resources, @"Fonts/Exo2.0-LightItalic"));
            Fonts.AddStore(new GlyphStore(Resources, @"Fonts/Exo2.0-Black"));
            Fonts.AddStore(new GlyphStore(Resources, @"Fonts/Exo2.0-BlackItalic"));

            Fonts.AddStore(new GlyphStore(Resources, @"Fonts/Venera"));
            Fonts.AddStore(new GlyphStore(Resources, @"Fonts/Venera-Light"));

            runMigrations();

            dependencies.Cache(SkinManager = new SkinManager(Host.Storage, contextFactory, Host, Audio));
            dependencies.CacheAs<ISkinSource>(SkinManager);

            API = new APIAccess(LocalConfig);
<<<<<<< HEAD

            dependencies.Cache(API);
            dependencies.CacheAs<IAPIProvider>(API);

            dependencies.Cache(RulesetStore = new RulesetStore(contextFactory));
            dependencies.Cache(FileStore = new FileStore(contextFactory, Host.Storage));
            dependencies.Cache(BeatmapManager = new BeatmapManager(Host.Storage, contextFactory, RulesetStore, API, Audio, Host));
=======

            dependencies.Cache(API);
            dependencies.CacheAs<IAPIProvider>(API);

            var defaultBeatmap = new DummyWorkingBeatmap(this);
            beatmap = new OsuBindableBeatmap(defaultBeatmap, Audio);

            dependencies.Cache(RulesetStore = new RulesetStore(contextFactory));
            dependencies.Cache(FileStore = new FileStore(contextFactory, Host.Storage));
            dependencies.Cache(BeatmapManager = new BeatmapManager(Host.Storage, contextFactory, RulesetStore, API, Audio, Host, defaultBeatmap));
>>>>>>> 499e0679
            dependencies.Cache(ScoreManager = new ScoreManager(RulesetStore, BeatmapManager, Host.Storage, contextFactory, Host));
            dependencies.Cache(KeyBindingStore = new KeyBindingStore(contextFactory, RulesetStore));
            dependencies.Cache(SettingsStore = new SettingsStore(contextFactory));
            dependencies.Cache(RulesetConfigCache = new RulesetConfigCache(SettingsStore));
            dependencies.Cache(new OsuColour());

            fileImporters.Add(BeatmapManager);
            fileImporters.Add(ScoreManager);
            fileImporters.Add(SkinManager);

            // tracks play so loud our samples can't keep up.
            // this adds a global reduction of track volume for the time being.
            Audio.Track.AddAdjustment(AdjustableProperty.Volume, new BindableDouble(0.8));

            dependencies.CacheAs<BindableBeatmap>(beatmap);
            dependencies.CacheAs<IBindableBeatmap>(beatmap);

            FileStore.Cleanup();

            AddInternal(API);

            GlobalActionContainer globalBinding;

            MenuCursorContainer = new MenuCursorContainer { RelativeSizeAxes = Axes.Both };
            MenuCursorContainer.Child = globalBinding = new GlobalActionContainer(this)
            {
                RelativeSizeAxes = Axes.Both,
                Child = content = new OsuTooltipContainer(MenuCursorContainer.Cursor) { RelativeSizeAxes = Axes.Both }
            };

            base.Content.Add(new ScalingContainer(ScalingMode.Everything) { Child = MenuCursorContainer });

            KeyBindingStore.Register(globalBinding);
            dependencies.Cache(globalBinding);

            PreviewTrackManager previewTrackManager;
            dependencies.Cache(previewTrackManager = new PreviewTrackManager());
            Add(previewTrackManager);
        }

        protected override void LoadComplete()
        {
            base.LoadComplete();

            // TODO: This is temporary until we reimplement the local FPS display.
            // It's just to allow end-users to access the framework FPS display without knowing the shortcut key.
            fpsDisplayVisible = LocalConfig.GetBindable<bool>(OsuSetting.ShowFpsDisplay);
            fpsDisplayVisible.ValueChanged += val => { FrameStatisticsMode = val ? FrameStatisticsMode.Minimal : FrameStatisticsMode.None; };
            fpsDisplayVisible.TriggerChange();
        }

        private void runMigrations()
        {
            try
            {
                using (var db = contextFactory.GetForWrite(false))
                    db.Context.Migrate();
            }
            catch (Exception e)
            {
                Logger.Error(e.InnerException ?? e, "Migration failed! We'll be starting with a fresh database.", LoggingTarget.Database);

                // if we failed, let's delete the database and start fresh.
                // todo: we probably want a better (non-destructive) migrations/recovery process at a later point than this.
                contextFactory.ResetDatabase();

                Logger.Log("Database purged successfully.", LoggingTarget.Database);

                // only run once more, then hard bail.
                using (var db = contextFactory.GetForWrite(false))
                    db.Context.Migrate();
            }
        }

        public override void SetHost(GameHost host)
        {
            if (LocalConfig == null)
                LocalConfig = new OsuConfigManager(host.Storage);
            base.SetHost(host);
        }

        private readonly List<ICanAcceptFiles> fileImporters = new List<ICanAcceptFiles>();

        protected LargeTextureStore LargeTextureStore;

        public void Import(params string[] paths)
        {
            var extension = Path.GetExtension(paths.First())?.ToLowerInvariant();

            foreach (var importer in fileImporters)
                if (importer.HandledExtensions.Contains(extension))
                    importer.Import(paths);
        }

        public string[] HandledExtensions => fileImporters.SelectMany(i => i.HandledExtensions).ToArray();

        private class OsuBindableBeatmap : BindableBeatmap
        {
            public OsuBindableBeatmap(WorkingBeatmap defaultValue, AudioManager audioManager)
                : this(defaultValue)
            {
                RegisterAudioManager(audioManager);
            }

            public OsuBindableBeatmap(WorkingBeatmap defaultValue)
                : base(defaultValue)
            {
            }

            public override BindableBeatmap GetBoundCopy()
            {
                var copy = new OsuBindableBeatmap(Default);
                copy.BindTo(this);
                return copy;
            }
        }

        private class OsuUserInputManager : UserInputManager
        {
            protected override MouseButtonEventManager CreateButtonManagerFor(MouseButton button)
            {
                switch (button)
                {
                    case MouseButton.Right:
                        return new RightMouseManager(button);
                }

                return base.CreateButtonManagerFor(button);
            }

            private class RightMouseManager : MouseButtonEventManager
            {
                public RightMouseManager(MouseButton button)
                    : base(button)
                {
                }

                public override bool EnableDrag => true; // allow right-mouse dragging for absolute scroll in scroll containers.
                public override bool EnableClick => true;
                public override bool ChangeFocusOnClick => false;
            }
        }
    }
}<|MERGE_RESOLUTION|>--- conflicted
+++ resolved
@@ -65,8 +65,6 @@
 
         protected MenuCursorContainer MenuCursorContainer;
 
-        protected APIAccess API;
-
         private Container content;
 
         protected override Container<Drawable> Content => content;
@@ -113,15 +111,9 @@
 
             dependencies.Cache(contextFactory = new DatabaseContextFactory(Host.Storage));
 
-<<<<<<< HEAD
-            LargeTextureStore = new LargeTextureStore(new TextureLoaderStore(new NamespacedResourceStore<byte[]>(Resources, @"Textures")));
-            LargeTextureStore.AddStore(new TextureLoaderStore(new OnlineStore()));
-            dependencies.Cache(LargeTextureStore);
-=======
             var largeStore = new LargeTextureStore(Host.CreateTextureLoaderStore(new NamespacedResourceStore<byte[]>(Resources, @"Textures")));
             largeStore.AddStore(Host.CreateTextureLoaderStore(new OnlineStore()));
             dependencies.Cache(largeStore);
->>>>>>> 499e0679
 
             dependencies.CacheAs(this);
             dependencies.Cache(LocalConfig);
@@ -158,15 +150,6 @@
             dependencies.CacheAs<ISkinSource>(SkinManager);
 
             API = new APIAccess(LocalConfig);
-<<<<<<< HEAD
-
-            dependencies.Cache(API);
-            dependencies.CacheAs<IAPIProvider>(API);
-
-            dependencies.Cache(RulesetStore = new RulesetStore(contextFactory));
-            dependencies.Cache(FileStore = new FileStore(contextFactory, Host.Storage));
-            dependencies.Cache(BeatmapManager = new BeatmapManager(Host.Storage, contextFactory, RulesetStore, API, Audio, Host));
-=======
 
             dependencies.Cache(API);
             dependencies.CacheAs<IAPIProvider>(API);
@@ -177,7 +160,6 @@
             dependencies.Cache(RulesetStore = new RulesetStore(contextFactory));
             dependencies.Cache(FileStore = new FileStore(contextFactory, Host.Storage));
             dependencies.Cache(BeatmapManager = new BeatmapManager(Host.Storage, contextFactory, RulesetStore, API, Audio, Host, defaultBeatmap));
->>>>>>> 499e0679
             dependencies.Cache(ScoreManager = new ScoreManager(RulesetStore, BeatmapManager, Host.Storage, contextFactory, Host));
             dependencies.Cache(KeyBindingStore = new KeyBindingStore(contextFactory, RulesetStore));
             dependencies.Cache(SettingsStore = new SettingsStore(contextFactory));
