// Copyright (c) ppy Pty Ltd <contact@ppy.sh>. Licensed under the MIT Licence.
// See the LICENCE file in the repository root for full licence text.

using System.Globalization;
using osu.Framework.Allocation;
using osu.Framework.Bindables;
using osu.Framework.Extensions.Color4Extensions;
using osu.Framework.Graphics;
using osu.Framework.Graphics.Colour;
using osu.Framework.Graphics.Containers;
using osu.Framework.Graphics.Shapes;
using osu.Framework.Graphics.Sprites;
using osu.Framework.Graphics.UserInterface;
using osu.Game.Beatmaps;
using osu.Game.Graphics;
using osu.Game.Graphics.Sprites;
using osuTK;
using osuTK.Graphics;

namespace osu.Game.Screens.Ranking.Expanded
{
    /// <summary>
    /// A pill that displays the star rating of a <see cref="BeatmapInfo"/>.
    /// </summary>
    public class StarRatingDisplay : CompositeDrawable, IHasCurrentValue<StarDifficulty?>
    {
        private Box background;
<<<<<<< HEAD
        private OsuSpriteText wholePart;
        private OsuSpriteText fractionPart;

        private double displayedStarRating;

        protected double DisplayedStarRating
        {
            get => displayedStarRating;
            set
            {
                displayedStarRating = value;

                var starRatingParts = value.ToString("0.00", CultureInfo.InvariantCulture).Split('.');
                wholePart.Text = starRatingParts[0];
                fractionPart.Text = starRatingParts[1];
            }
        }
=======
        private OsuTextFlowContainer textFlow;
>>>>>>> afc9a1bf

        [Resolved]
        private OsuColour colours { get; set; }

        private readonly BindableWithCurrent<StarDifficulty?> current = new BindableWithCurrent<StarDifficulty?>();

        public Bindable<StarDifficulty?> Current
        {
            get => current.Current;
            set => current.Current = value;
        }

        /// <summary>
        /// Creates a new <see cref="StarRatingDisplay"/> without any <see cref="StarDifficulty"/> set, displaying a placeholder until <see cref="Current"/> is changed.
        /// </summary>
        public StarRatingDisplay()
        {
        }

        /// <summary>
        /// Creates a new <see cref="StarRatingDisplay"/> using an already computed <see cref="StarDifficulty"/>.
        /// </summary>
        /// <param name="starDifficulty">The already computed <see cref="StarDifficulty"/> to display the star difficulty of.</param>
        public StarRatingDisplay(StarDifficulty starDifficulty)
        {
            Current.Value = starDifficulty;
        }

        [BackgroundDependencyLoader]
        private void load(OsuColour colours, BeatmapDifficultyCache difficultyCache)
        {
            AutoSizeAxes = Axes.Both;

            InternalChildren = new Drawable[]
            {
                new CircularContainer
                {
                    RelativeSizeAxes = Axes.Both,
                    Masking = true,
                    Children = new Drawable[]
                    {
                        background = new Box
                        {
                            RelativeSizeAxes = Axes.Both,
                        },
                    }
                },
                new FillFlowContainer
                {
                    AutoSizeAxes = Axes.Both,
                    Padding = new MarginPadding { Horizontal = 8, Vertical = 4 },
                    Direction = FillDirection.Horizontal,
                    Spacing = new Vector2(2, 0),
                    Children = new Drawable[]
                    {
                        new SpriteIcon
                        {
                            Anchor = Anchor.CentreLeft,
                            Origin = Anchor.CentreLeft,
                            Size = new Vector2(7),
                            Icon = FontAwesome.Solid.Star,
                            Colour = Color4.Black
                        },
<<<<<<< HEAD
                        new FillFlowContainer
=======
                        textFlow = new OsuTextFlowContainer(s => s.Font = OsuFont.Numeric.With(weight: FontWeight.Black))
>>>>>>> afc9a1bf
                        {
                            Anchor = Anchor.CentreLeft,
                            Origin = Anchor.CentreLeft,
                            AutoSizeAxes = Axes.Both,
                            Direction = FillDirection.Horizontal,
<<<<<<< HEAD
                            Children = new[]
                            {
                                wholePart = new OsuSpriteText
                                {
                                    Anchor = Anchor.BottomLeft,
                                    Origin = Anchor.BottomLeft,
                                    Colour = Color4.Black,
                                    Font = OsuFont.Numeric.With(size: 14, weight: FontWeight.Black),
                                    UseFullGlyphHeight = false,
                                },
                                new OsuSpriteText
                                {
                                    Anchor = Anchor.BottomLeft,
                                    Origin = Anchor.BottomLeft,
                                    Colour = Color4.Black,
                                    Text = NumberFormatInfo.CurrentInfo.NumberDecimalSeparator,
                                    Font = OsuFont.Numeric.With(size: 7, weight: FontWeight.Black),
                                    UseFullGlyphHeight = false,
                                },
                                fractionPart = new OsuSpriteText
                                {
                                    Anchor = Anchor.BottomLeft,
                                    Origin = Anchor.BottomLeft,
                                    Colour = Color4.Black,
                                    Font = OsuFont.Numeric.With(size: 7, weight: FontWeight.Black),
                                    UseFullGlyphHeight = false,
                                }
                            }
=======
                            TextAnchor = Anchor.BottomLeft,
>>>>>>> afc9a1bf
                        }
                    }
                }
            };
        }

        protected override void LoadComplete()
        {
            base.LoadComplete();

            Current.BindValueChanged(_ => updateDisplay(), true);
            FinishTransforms(true);
        }

        private void updateDisplay()
        {
            const double duration = 400;
            const Easing easing = Easing.OutQuint;

<<<<<<< HEAD
            ColourInfo backgroundColour;

            if (Current.Value == null)
                backgroundColour = Color4.SlateGray.Opacity(0.3f);
=======
            double stars = Current.Value?.Stars ?? 0.00f;

            var starRatingParts = stars.ToString("0.00", CultureInfo.InvariantCulture).Split('.');
            string wholePart = starRatingParts[0];
            string fractionPart = starRatingParts[1];
            string separator = CultureInfo.CurrentCulture.NumberFormat.NumberDecimalSeparator;

            if (Current.Value == null)
                background.FadeColour(Color4.SlateGray.Opacity(0.3f));
>>>>>>> afc9a1bf
            else
            {
                var rating = Current.Value.Value.DifficultyRating;

<<<<<<< HEAD
                backgroundColour = rating == DifficultyRating.ExpertPlus
                    ? ColourInfo.GradientVertical(Color4Extensions.FromHex("#C1C1C1"), Color4Extensions.FromHex("#595959"))
                    : (ColourInfo)colours.ForDifficultyRating(rating);
            }

            background.FadeColour(backgroundColour, duration, easing);
            this.TransformTo(nameof(DisplayedStarRating), Current.Value?.Stars ?? 0.0f, duration, easing);
=======
                background.FadeColour(rating == DifficultyRating.ExpertPlus
                    ? ColourInfo.GradientVertical(Color4Extensions.FromHex("#C1C1C1"), Color4Extensions.FromHex("#595959"))
                    : (ColourInfo)colours.ForDifficultyRating(rating), duration, easing);
            }

            textFlow.Clear();

            textFlow.AddText($"{wholePart}", s =>
            {
                s.Colour = Color4.Black;
                s.Font = s.Font.With(size: 14);
                s.UseFullGlyphHeight = false;
            });

            textFlow.AddText($"{separator}{fractionPart}", s =>
            {
                s.Colour = Color4.Black;
                s.Font = s.Font.With(size: 7);
                s.UseFullGlyphHeight = false;
            });
>>>>>>> afc9a1bf
        }
    }
}<|MERGE_RESOLUTION|>--- conflicted
+++ resolved
@@ -13,7 +13,7 @@
 using osu.Framework.Graphics.UserInterface;
 using osu.Game.Beatmaps;
 using osu.Game.Graphics;
-using osu.Game.Graphics.Sprites;
+using osu.Game.Graphics.Containers;
 using osuTK;
 using osuTK.Graphics;
 
@@ -25,27 +25,7 @@
     public class StarRatingDisplay : CompositeDrawable, IHasCurrentValue<StarDifficulty?>
     {
         private Box background;
-<<<<<<< HEAD
-        private OsuSpriteText wholePart;
-        private OsuSpriteText fractionPart;
-
-        private double displayedStarRating;
-
-        protected double DisplayedStarRating
-        {
-            get => displayedStarRating;
-            set
-            {
-                displayedStarRating = value;
-
-                var starRatingParts = value.ToString("0.00", CultureInfo.InvariantCulture).Split('.');
-                wholePart.Text = starRatingParts[0];
-                fractionPart.Text = starRatingParts[1];
-            }
-        }
-=======
         private OsuTextFlowContainer textFlow;
->>>>>>> afc9a1bf
 
         [Resolved]
         private OsuColour colours { get; set; }
@@ -109,48 +89,13 @@
                             Icon = FontAwesome.Solid.Star,
                             Colour = Color4.Black
                         },
-<<<<<<< HEAD
-                        new FillFlowContainer
-=======
                         textFlow = new OsuTextFlowContainer(s => s.Font = OsuFont.Numeric.With(weight: FontWeight.Black))
->>>>>>> afc9a1bf
                         {
                             Anchor = Anchor.CentreLeft,
                             Origin = Anchor.CentreLeft,
                             AutoSizeAxes = Axes.Both,
                             Direction = FillDirection.Horizontal,
-<<<<<<< HEAD
-                            Children = new[]
-                            {
-                                wholePart = new OsuSpriteText
-                                {
-                                    Anchor = Anchor.BottomLeft,
-                                    Origin = Anchor.BottomLeft,
-                                    Colour = Color4.Black,
-                                    Font = OsuFont.Numeric.With(size: 14, weight: FontWeight.Black),
-                                    UseFullGlyphHeight = false,
-                                },
-                                new OsuSpriteText
-                                {
-                                    Anchor = Anchor.BottomLeft,
-                                    Origin = Anchor.BottomLeft,
-                                    Colour = Color4.Black,
-                                    Text = NumberFormatInfo.CurrentInfo.NumberDecimalSeparator,
-                                    Font = OsuFont.Numeric.With(size: 7, weight: FontWeight.Black),
-                                    UseFullGlyphHeight = false,
-                                },
-                                fractionPart = new OsuSpriteText
-                                {
-                                    Anchor = Anchor.BottomLeft,
-                                    Origin = Anchor.BottomLeft,
-                                    Colour = Color4.Black,
-                                    Font = OsuFont.Numeric.With(size: 7, weight: FontWeight.Black),
-                                    UseFullGlyphHeight = false,
-                                }
-                            }
-=======
                             TextAnchor = Anchor.BottomLeft,
->>>>>>> afc9a1bf
                         }
                     }
                 }
@@ -170,12 +115,6 @@
             const double duration = 400;
             const Easing easing = Easing.OutQuint;
 
-<<<<<<< HEAD
-            ColourInfo backgroundColour;
-
-            if (Current.Value == null)
-                backgroundColour = Color4.SlateGray.Opacity(0.3f);
-=======
             double stars = Current.Value?.Stars ?? 0.00f;
 
             var starRatingParts = stars.ToString("0.00", CultureInfo.InvariantCulture).Split('.');
@@ -185,20 +124,10 @@
 
             if (Current.Value == null)
                 background.FadeColour(Color4.SlateGray.Opacity(0.3f));
->>>>>>> afc9a1bf
             else
             {
                 var rating = Current.Value.Value.DifficultyRating;
 
-<<<<<<< HEAD
-                backgroundColour = rating == DifficultyRating.ExpertPlus
-                    ? ColourInfo.GradientVertical(Color4Extensions.FromHex("#C1C1C1"), Color4Extensions.FromHex("#595959"))
-                    : (ColourInfo)colours.ForDifficultyRating(rating);
-            }
-
-            background.FadeColour(backgroundColour, duration, easing);
-            this.TransformTo(nameof(DisplayedStarRating), Current.Value?.Stars ?? 0.0f, duration, easing);
-=======
                 background.FadeColour(rating == DifficultyRating.ExpertPlus
                     ? ColourInfo.GradientVertical(Color4Extensions.FromHex("#C1C1C1"), Color4Extensions.FromHex("#595959"))
                     : (ColourInfo)colours.ForDifficultyRating(rating), duration, easing);
@@ -219,7 +148,6 @@
                 s.Font = s.Font.With(size: 7);
                 s.UseFullGlyphHeight = false;
             });
->>>>>>> afc9a1bf
         }
     }
 }