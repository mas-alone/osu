--- conflicted
+++ resolved
@@ -49,7 +49,7 @@
         private BindableList<UserTag> displayedTags { get; } = new BindableList<UserTag>();
 
         private Bindable<APITag[]?> apiTags = null!;
-        private BindableDictionary<long, UserTag> allTagsById { get; } = new BindableDictionary<long, UserTag>();
+        private BindableDictionary<long, UserTag> relevantTagsById { get; } = new BindableDictionary<long, UserTag>();
 
         private readonly Bindable<APIBeatmap?> apiBeatmap = new Bindable<APIBeatmap?>();
 
@@ -106,7 +106,7 @@
                             },
                             new TagList
                             {
-                                AvailableTags = { BindTarget = allTagsById },
+                                AvailableTags = { BindTarget = relevantTagsById },
                                 OnSelected = toggleVote,
                             }
                         }
@@ -149,38 +149,25 @@
             if (apiTags.Value == null || apiBeatmap.Value == null)
                 return;
 
-<<<<<<< HEAD
-            allTagsById.Clear();
-            allTagsById.AddRange(apiTags.Value.Select(t => new KeyValuePair<long, UserTag>(t.Id, new UserTag(t))));
-=======
-            var relevantTagsById = allTags.Value
-                                          .Where(tag => tag.RulesetId == null || tag.RulesetId == beatmapInfo.Ruleset.OnlineID)
-                                          .ToDictionary(t => t.Id);
-            var ownTagIds = apiBeatmap.Value.OwnTagIds?.ToHashSet() ?? new HashSet<long>();
->>>>>>> db0f1895
+            relevantTagsById.Clear();
+            relevantTagsById.AddRange(apiTags.Value
+                                             .Where(t => t.RulesetId == null || t.RulesetId == beatmapInfo.Ruleset.OnlineID)
+                                             .Select(t => new KeyValuePair<long, UserTag>(t.Id, new UserTag(t))));
 
             foreach (var topTag in apiBeatmap.Value.TopTags ?? [])
             {
-<<<<<<< HEAD
-                if (allTagsById.TryGetValue(topTag.TagId, out var tag))
-=======
-                if (relevantTagsById.Remove(topTag.TagId, out var tag))
->>>>>>> db0f1895
+                if (relevantTagsById.TryGetValue(topTag.TagId, out var tag))
                 {
                     tag.VoteCount.Value = topTag.VoteCount;
                     displayedTags.Add(tag);
                 }
             }
 
-<<<<<<< HEAD
             foreach (long ownTagId in apiBeatmap.Value.OwnTagIds ?? [])
             {
-                if (allTagsById.TryGetValue(ownTagId, out var tag))
+                if (relevantTagsById.TryGetValue(ownTagId, out var tag))
                     tag.Voted.Value = true;
             }
-=======
-            extraTags.AddRange(relevantTagsById.Select(t => new UserTag(t.Value)));
->>>>>>> db0f1895
 
             loadingLayer.Hide();
         }
