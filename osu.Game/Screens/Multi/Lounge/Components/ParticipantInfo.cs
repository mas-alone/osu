﻿// Copyright (c) ppy Pty Ltd <contact@ppy.sh>. Licensed under the MIT Licence.
// See the LICENCE file in the repository root for full licence text.

using Humanizer;
using osu.Framework.Allocation;
using osu.Framework.Graphics;
using osu.Framework.Graphics.Containers;
using osu.Game.Graphics;
using osu.Game.Graphics.Containers;
using osu.Game.Graphics.Sprites;
using osu.Game.Online.Chat;
using osu.Game.Users;
using osuTK;

namespace osu.Game.Screens.Multi.Lounge.Components
{
    public class ParticipantInfo : MultiplayerComposite
    {
        public ParticipantInfo()
        {
            RelativeSizeAxes = Axes.X;
            Height = 15f;
        }

        [BackgroundDependencyLoader]
        private void load(OsuColour colours)
        {
            OsuSpriteText summary;
            OsuSpriteText levelRangeHigher;
            OsuSpriteText levelRangeLower;
            Container flagContainer;
            LinkFlowContainer hostText;

            InternalChildren = new Drawable[]
            {
                new FillFlowContainer
                {
                    AutoSizeAxes = Axes.X,
                    RelativeSizeAxes = Axes.Y,
                    Direction = FillDirection.Horizontal,
                    Spacing = new Vector2(5f, 0f),
                    Children = new Drawable[]
                    {
                        flagContainer = new Container
                        {
                            Width = 22f,
                            RelativeSizeAxes = Axes.Y,
                        },
                        /*new Container //todo: team banners
                        {
                            Width = 38f,
                            RelativeSizeAxes = Axes.Y,
                            CornerRadius = 2f,
                            Masking = true,
                            Children = new[]
                            {
                                new Box
                                {
                                    RelativeSizeAxes = Axes.Both,
                                    Colour = OsuColour.FromHex(@"ad387e"),
                                },
                            },
                        },*/
                        hostText = new LinkFlowContainer
                        {
                            Anchor = Anchor.CentreLeft,
                            Origin = Anchor.CentreLeft,
                            AutoSizeAxes = Axes.Both
                        }
                    },
                },
                new FillFlowContainer
                {
                    Anchor = Anchor.CentreRight,
                    Origin = Anchor.CentreRight,
                    AutoSizeAxes = Axes.Both,
                    Direction = FillDirection.Horizontal,
                    Colour = colours.Gray9,
                    Children = new[]
                    {
                        summary = new OsuSpriteText
                        {
                            Text = "0 participants",
                            Font = OsuFont.GetFont(size: 14)
                        }
                    },
                },
            };

            Host.BindValueChanged(e =>
            {
                hostText.Clear();
                flagContainer.Clear();

                if (e.NewValue != null)
                {
                    hostText.AddText("hosted by ");
<<<<<<< HEAD
                    hostText.AddLink(v.Username, null, LinkAction.OpenUserProfile, v.Id.ToString(), "Open profile",
                        s => s.Font = s.Font.With(Typeface.Exo, weight: FontWeight.Bold, italics: true));
                    flagContainer.Child = new DrawableFlag(v.Country) { RelativeSizeAxes = Axes.Both };
=======
                    hostText.AddLink(e.NewValue.Username, null, LinkAction.OpenUserProfile, e.NewValue.Id.ToString(), "Open profile", s => s.Font = "Exo2.0-BoldItalic");
                    flagContainer.Child = new DrawableFlag(e.NewValue.Country) { RelativeSizeAxes = Axes.Both };
>>>>>>> 3f9a7b88
                }
            }, true);

            ParticipantCount.BindValueChanged(e => summary.Text = $"{e.NewValue:#,0}{" participant".Pluralize(e.NewValue == 1)}", true);

            /*Participants.BindValueChanged(e =>
            {
                var ranks = v.Select(u => u.Statistics.Ranks.Global);
                levelRangeLower.Text = ranks.Min().ToString();
                levelRangeHigher.Text = ranks.Max().ToString();
            });*/
        }
    }
}<|MERGE_RESOLUTION|>--- conflicted
+++ resolved
@@ -87,22 +87,17 @@
                 },
             };
 
-            Host.BindValueChanged(e =>
+            Host.BindValueChanged(host =>
             {
                 hostText.Clear();
                 flagContainer.Clear();
 
-                if (e.NewValue != null)
+                if (host.NewValue != null)
                 {
                     hostText.AddText("hosted by ");
-<<<<<<< HEAD
-                    hostText.AddLink(v.Username, null, LinkAction.OpenUserProfile, v.Id.ToString(), "Open profile",
+                    hostText.AddLink(host.NewValue.Username, null, LinkAction.OpenUserProfile, host.NewValue.Id.ToString(), "Open profile",
                         s => s.Font = s.Font.With(Typeface.Exo, weight: FontWeight.Bold, italics: true));
-                    flagContainer.Child = new DrawableFlag(v.Country) { RelativeSizeAxes = Axes.Both };
-=======
-                    hostText.AddLink(e.NewValue.Username, null, LinkAction.OpenUserProfile, e.NewValue.Id.ToString(), "Open profile", s => s.Font = "Exo2.0-BoldItalic");
-                    flagContainer.Child = new DrawableFlag(e.NewValue.Country) { RelativeSizeAxes = Axes.Both };
->>>>>>> 3f9a7b88
+                    flagContainer.Child = new DrawableFlag(host.NewValue.Country) { RelativeSizeAxes = Axes.Both };
                 }
             }, true);
 
