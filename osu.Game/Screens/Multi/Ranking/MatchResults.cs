// Copyright (c) ppy Pty Ltd <contact@ppy.sh>. Licensed under the MIT Licence.
// See the LICENCE file in the repository root for full licence text.

using System.Collections.Generic;
using osu.Game.Scoring;
using osu.Game.Screens.Multi.Ranking.Types;
using osu.Game.Screens.Ranking;
using osu.Game.Screens.Ranking.Types;

namespace osu.Game.Screens.Multi.Ranking
{
    public class MatchResults : Results
    {
        public MatchResults(ScoreInfo score)
            : base(score)
        {
        }

        protected override IEnumerable<IResultPageInfo> CreateResultPages() => new IResultPageInfo[]
        {
<<<<<<< HEAD
            new ScoreOverviewPageInfo(Score, Beatmap.Value),
            new LocalLeaderboardPageInfo(Score, Beatmap.Value),
            new RoomLeaderboardPageInfo(Score, Beatmap.Value, room),
=======
            new ScoreOverviewPageInfo(Score, Beatmap),
            new LocalLeaderboardPageInfo(Score, Beatmap),
            new RoomLeaderboardPageInfo(Score, Beatmap),
>>>>>>> e174fa2d
        };
    }
}<|MERGE_RESOLUTION|>--- conflicted
+++ resolved
@@ -18,15 +18,9 @@
 
         protected override IEnumerable<IResultPageInfo> CreateResultPages() => new IResultPageInfo[]
         {
-<<<<<<< HEAD
-            new ScoreOverviewPageInfo(Score, Beatmap.Value),
-            new LocalLeaderboardPageInfo(Score, Beatmap.Value),
-            new RoomLeaderboardPageInfo(Score, Beatmap.Value, room),
-=======
             new ScoreOverviewPageInfo(Score, Beatmap),
             new LocalLeaderboardPageInfo(Score, Beatmap),
             new RoomLeaderboardPageInfo(Score, Beatmap),
->>>>>>> e174fa2d
         };
     }
 }