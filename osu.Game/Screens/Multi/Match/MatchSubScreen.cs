﻿// Copyright (c) ppy Pty Ltd <contact@ppy.sh>. Licensed under the MIT Licence.
// See the LICENCE file in the repository root for full licence text.

using System;
using System.Linq;
using osu.Framework.Allocation;
using osu.Framework.Bindables;
using osu.Framework.Extensions.Color4Extensions;
using osu.Framework.Graphics;
using osu.Framework.Graphics.Colour;
using osu.Framework.Graphics.Containers;
using osu.Framework.Screens;
using osu.Game.Audio;
using osu.Game.Beatmaps;
using osu.Game.Beatmaps.Drawables;
using osu.Game.Online.Multiplayer;
using osu.Game.Online.Multiplayer.GameTypes;
using osu.Game.Rulesets.Mods;
using osu.Game.Screens.Multi.Components;
using osu.Game.Screens.Multi.Match.Components;
using osu.Game.Screens.Multi.Play;
using osu.Game.Screens.Select;
using osuTK.Graphics;
using Footer = osu.Game.Screens.Multi.Match.Components.Footer;

namespace osu.Game.Screens.Multi.Match
{
    [Cached(typeof(IPreviewTrackOwner))]
    public class MatchSubScreen : MultiplayerSubScreen, IPreviewTrackOwner
    {
        public override bool DisallowExternalBeatmapRulesetChanges => true;

        public override string Title { get; }

        public override string ShortTitle => "room";

        [Resolved(typeof(Room), nameof(Room.RoomID))]
        private Bindable<int?> roomId { get; set; }

        [Resolved(typeof(Room), nameof(Room.Type))]
        private Bindable<GameType> type { get; set; }

        [Resolved(typeof(Room), nameof(Room.Playlist))]
        private BindableList<PlaylistItem> playlist { get; set; }

        [Resolved]
        private BeatmapManager beatmapManager { get; set; }

        [Resolved(canBeNull: true)]
        private Multiplayer multiplayer { get; set; }

        protected readonly Bindable<PlaylistItem> SelectedItem = new Bindable<PlaylistItem>();

        private LeaderboardChatDisplay leaderboardChatDisplay;
        private MatchSettingsOverlay settingsOverlay;

        public MatchSubScreen(Room room)
        {
            Title = room.RoomID.Value == null ? "New room" : room.Name.Value;
        }

        [BackgroundDependencyLoader]
        private void load()
        {
            InternalChildren = new Drawable[]
            {
                new HeaderBackgroundSprite
                {
                    RelativeSizeAxes = Axes.X,
                    Height = 200,
                    Colour = ColourInfo.GradientVertical(Color4.White.Opacity(0.4f), Color4.White.Opacity(0))
                },
                new GridContainer
                {
                    RelativeSizeAxes = Axes.Both,
                    Content = new[]
                    {
                        new Drawable[]
                        {
                            new Container
                            {
                                RelativeSizeAxes = Axes.Both,
                                Padding = new MarginPadding
                                {
                                    Horizontal = 105,
                                    Vertical = 20
                                },
                                Child = new GridContainer
                                {
                                    RelativeSizeAxes = Axes.Both,
                                    Content = new[]
                                    {
                                        new Drawable[] { new Components.Header() },
                                        new Drawable[]
                                        {
                                            new Container
                                            {
                                                RelativeSizeAxes = Axes.Both,
                                                Padding = new MarginPadding { Top = 65 },
                                                Child = new GridContainer
                                                {
                                                    RelativeSizeAxes = Axes.Both,
                                                    Content = new[]
                                                    {
                                                        new Drawable[]
                                                        {
                                                            new Container
                                                            {
                                                                RelativeSizeAxes = Axes.Both,
                                                                Padding = new MarginPadding { Right = 5 },
                                                                Child = new OverlinedParticipants()
                                                            },
                                                            new Container
                                                            {
                                                                RelativeSizeAxes = Axes.Both,
                                                                Padding = new MarginPadding { Horizontal = 5 },
                                                                Child = new OverlinedPlaylist(true) // Temporarily always allow selection
                                                                {
                                                                    SelectedItem = { BindTarget = SelectedItem }
                                                                }
                                                            },
                                                            new Container
                                                            {
                                                                RelativeSizeAxes = Axes.Both,
                                                                Padding = new MarginPadding { Left = 5 },
                                                                Child = leaderboardChatDisplay = new LeaderboardChatDisplay()
                                                            }
                                                        },
                                                    }
                                                }
                                            }
                                        }
                                    },
                                    RowDimensions = new[]
                                    {
                                        new Dimension(GridSizeMode.AutoSize),
                                        new Dimension(),
                                    }
                                }
                            }
                        },
                        new Drawable[]
                        {
                            new Footer
                            {
                                OnStart = onStart,
                                SelectedItem = { BindTarget = SelectedItem }
                            }
                        }
                    },
                    RowDimensions = new[]
                    {
                        new Dimension(),
                        new Dimension(GridSizeMode.AutoSize),
                    }
                },
                settingsOverlay = new MatchSettingsOverlay
                {
                    RelativeSizeAxes = Axes.Both,
                    EditPlaylist = () => this.Push(new MatchSongSelect()),
                    State = { Value = roomId.Value == null ? Visibility.Visible : Visibility.Hidden }
                }
            };
        }

        protected override void LoadComplete()
        {
            base.LoadComplete();

<<<<<<< HEAD
            roomId.BindValueChanged(id =>
            {
                if (id.NewValue == null)
                    settingsOverlay.Show();
                else
                {
                    settingsOverlay.Hide();
=======
            Playlist.ItemsAdded += _ => Scheduler.AddOnce(updateSelectedItem);
            Playlist.ItemsRemoved += _ => Scheduler.AddOnce(updateSelectedItem);
>>>>>>> ff3801b8

                    // Set the first playlist item.
                    // This is scheduled since updating the room and playlist may happen in an arbitrary order (via Room.CopyFrom()).
                    Schedule(() => SelectedItem.Value = playlist.FirstOrDefault());
                }
            }, true);

            SelectedItem.BindValueChanged(selectedItemChanged);
            SelectedItem.Value = playlist.FirstOrDefault();

            beatmapManager.ItemAdded += beatmapAdded;
        }

        public override bool OnExiting(IScreen next)
        {
            RoomManager?.PartRoom();
            Mods.Value = Array.Empty<Mod>();

            return base.OnExiting(next);
        }

        private void selectedItemChanged(ValueChangedEvent<PlaylistItem> e)
        {
            updateWorkingBeatmap();

            Mods.Value = e.NewValue?.RequiredMods?.ToArray() ?? Array.Empty<Mod>();

            if (e.NewValue?.Ruleset != null)
                Ruleset.Value = e.NewValue.Ruleset.Value;
        }

        private void updateWorkingBeatmap()
        {
            var beatmap = SelectedItem.Value?.Beatmap.Value;

            // Retrieve the corresponding local beatmap, since we can't directly use the playlist's beatmap info
            var localBeatmap = beatmap == null ? null : beatmapManager.QueryBeatmap(b => b.OnlineBeatmapID == beatmap.OnlineBeatmapID);

            Beatmap.Value = beatmapManager.GetWorkingBeatmap(localBeatmap);
        }

        private void beatmapAdded(BeatmapSetInfo model) => Schedule(() =>
        {
            if (Beatmap.Value != beatmapManager.DefaultBeatmap)
                return;

            updateWorkingBeatmap();
        });

        private void onStart()
        {
            switch (type.Value)
            {
                default:
                case GameTypeTimeshift _:
                    multiplayer?.Start(() => new TimeshiftPlayer(SelectedItem.Value)
                    {
                        Exited = () => leaderboardChatDisplay.RefreshScores()
                    });
                    break;
            }
        }

        protected override void Dispose(bool isDisposing)
        {
            base.Dispose(isDisposing);

            if (beatmapManager != null)
                beatmapManager.ItemAdded -= beatmapAdded;
        }

        private class HeaderBackgroundSprite : MultiplayerBackgroundSprite
        {
            protected override UpdateableBeatmapBackgroundSprite CreateBackgroundSprite() => new BackgroundSprite { RelativeSizeAxes = Axes.Both };

            private class BackgroundSprite : UpdateableBeatmapBackgroundSprite
            {
                protected override double TransformDuration => 200;
            }
        }
    }
}<|MERGE_RESOLUTION|>--- conflicted
+++ resolved
@@ -167,7 +167,6 @@
         {
             base.LoadComplete();
 
-<<<<<<< HEAD
             roomId.BindValueChanged(id =>
             {
                 if (id.NewValue == null)
@@ -175,10 +174,6 @@
                 else
                 {
                     settingsOverlay.Hide();
-=======
-            Playlist.ItemsAdded += _ => Scheduler.AddOnce(updateSelectedItem);
-            Playlist.ItemsRemoved += _ => Scheduler.AddOnce(updateSelectedItem);
->>>>>>> ff3801b8
 
                     // Set the first playlist item.
                     // This is scheduled since updating the room and playlist may happen in an arbitrary order (via Room.CopyFrom()).
@@ -186,7 +181,7 @@
                 }
             }, true);
 
-            SelectedItem.BindValueChanged(selectedItemChanged);
+            SelectedItem.BindValueChanged(_ => Scheduler.AddOnce(selectedItemChanged));
             SelectedItem.Value = playlist.FirstOrDefault();
 
             beatmapManager.ItemAdded += beatmapAdded;
@@ -200,14 +195,16 @@
             return base.OnExiting(next);
         }
 
-        private void selectedItemChanged(ValueChangedEvent<PlaylistItem> e)
+        private void selectedItemChanged()
         {
             updateWorkingBeatmap();
 
-            Mods.Value = e.NewValue?.RequiredMods?.ToArray() ?? Array.Empty<Mod>();
-
-            if (e.NewValue?.Ruleset != null)
-                Ruleset.Value = e.NewValue.Ruleset.Value;
+            var item = SelectedItem.Value;
+
+            Mods.Value = item?.RequiredMods?.ToArray() ?? Array.Empty<Mod>();
+
+            if (item?.Ruleset != null)
+                Ruleset.Value = item.Ruleset.Value;
         }
 
         private void updateWorkingBeatmap()
