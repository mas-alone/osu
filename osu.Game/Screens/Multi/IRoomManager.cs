// Copyright (c) 2007-2018 ppy Pty Ltd <contact@ppy.sh>.
// Licensed under the MIT Licence - https://raw.githubusercontent.com/ppy/osu/master/LICENCE

using System;
using osu.Framework.Configuration;
using osu.Game.Online.Multiplayer;
using osu.Game.Screens.Multi.Lounge.Components;

namespace osu.Game.Screens.Multi
{
    public interface IRoomManager
    {
        /// <summary>
        /// All the active <see cref="Room"/>s.
        /// </summary>
        IBindableCollection<Room> Rooms { get; }

        /// <summary>
        /// Creates a new <see cref="Room"/>.
        /// </summary>
        /// <param name="room">The <see cref="Room"/> to create.</param>
<<<<<<< HEAD
        /// <param name="onError">An action to be invoked if an error occurred.</param>
        void CreateRoom(Room room, Action<string> onError = null);
=======
        /// <param name="onSuccess">An action to be invoked if the creation succeeds.</param>
        /// <param name="onError">An action to be invoked if an error occurred.</param>
        void CreateRoom(Room room, Action<Room> onSuccess = null, Action<string> onError = null);
>>>>>>> 2d194364

        /// <summary>
        /// Joins a <see cref="Room"/>.
        /// </summary>
        /// <param name="room">The <see cref="Room"/> to join. <see cref="Room.RoomID"/> must be populated.</param>
        /// <param name="onSuccess"></param>
        /// <param name="onError"></param>
        void JoinRoom(Room room, Action<Room> onSuccess = null, Action<string> onError = null);

        /// <summary>
        /// Parts the currently-joined <see cref="Room"/>.
        /// </summary>
        void PartRoom();

        /// <summary>
        /// Queries for <see cref="Room"/>s matching a new <see cref="FilterCriteria"/>.
        /// </summary>
        /// <param name="criteria">The <see cref="FilterCriteria"/> to match.</param>
        void Filter(FilterCriteria criteria);
    }
}<|MERGE_RESOLUTION|>--- conflicted
+++ resolved
@@ -19,14 +19,9 @@
         /// Creates a new <see cref="Room"/>.
         /// </summary>
         /// <param name="room">The <see cref="Room"/> to create.</param>
-<<<<<<< HEAD
-        /// <param name="onError">An action to be invoked if an error occurred.</param>
-        void CreateRoom(Room room, Action<string> onError = null);
-=======
         /// <param name="onSuccess">An action to be invoked if the creation succeeds.</param>
         /// <param name="onError">An action to be invoked if an error occurred.</param>
         void CreateRoom(Room room, Action<Room> onSuccess = null, Action<string> onError = null);
->>>>>>> 2d194364
 
         /// <summary>
         /// Joins a <see cref="Room"/>.
