﻿// Copyright (c) ppy Pty Ltd <contact@ppy.sh>. Licensed under the MIT Licence.
// See the LICENCE file in the repository root for full licence text.

using System;
using System.Linq;
using osu.Framework.Audio.Track;
using osu.Framework.Bindables;
using osu.Framework.Graphics;
using osu.Framework.Graphics.Transforms;
using osu.Framework.Timing;
using osu.Framework.Utils;
using osu.Game.Beatmaps;
using osu.Game.Beatmaps.ControlPoints;

namespace osu.Game.Screens.Edit
{
    /// <summary>
    /// A decoupled clock which adds editor-specific functionality, such as snapping to a user-defined beat divisor.
    /// </summary>
    public class EditorClock : Component, IFrameBasedClock, IAdjustableClock, ISourceChangeableClock
    {
        public IBindable<Track> Track => track;

        private readonly Bindable<Track> track = new Bindable<Track>();

        public double TrackLength => track.Value?.Length ?? 60000;

        public ControlPointInfo ControlPointInfo;

        private readonly BindableBeatDivisor beatDivisor;

<<<<<<< HEAD
        private bool playbackFinished;
=======
        private readonly DecoupleableInterpolatingFramedClock underlyingClock;

        public IBindable<bool> SeekingOrStopped => seekingOrStopped;

        private readonly Bindable<bool> seekingOrStopped = new Bindable<bool>(true);

        /// <summary>
        /// Whether a seek is currently in progress. True for the duration of a seek performed via <see cref="SeekSmoothlyTo"/>.
        /// </summary>
        public bool IsSeeking { get; private set; }
>>>>>>> 5a7e4164

        public EditorClock(WorkingBeatmap beatmap, BindableBeatDivisor beatDivisor)
            : this(beatmap.Beatmap.ControlPointInfo, beatmap.Track.Length, beatDivisor)
        {
        }

        public EditorClock(ControlPointInfo controlPointInfo, double trackLength, BindableBeatDivisor beatDivisor)
        {
            this.beatDivisor = beatDivisor;

            ControlPointInfo = controlPointInfo;

            underlyingClock = new DecoupleableInterpolatingFramedClock();
        }

        public EditorClock()
            : this(new ControlPointInfo(), 1000, new BindableBeatDivisor())
        {
        }

        public override void ProcessFrame()
        {
            base.ProcessFrame();

            if (IsRunning)
            {
                var playbackAlreadyStopped = playbackFinished;
                playbackFinished = CurrentTime >= TrackLength;

                if (playbackFinished)
                {
                    if (!playbackAlreadyStopped)
                    {
                        Stop();
                        Seek(TrackLength);
                    }
                    else
                        Seek(0);
                }
            }
        }

        /// <summary>
        /// Seek to the closest snappable beat from a time.
        /// </summary>
        /// <param name="position">The raw position which should be seeked around.</param>
        /// <returns>Whether the seek could be performed.</returns>
        public bool SeekSnapped(double position)
        {
            var timingPoint = ControlPointInfo.TimingPointAt(position);
            double beatSnapLength = timingPoint.BeatLength / beatDivisor.Value;

            // We will be snapping to beats within the timing point
            position -= timingPoint.Time;

            // Determine the index from the current timing point of the closest beat to position
            int closestBeat = (int)Math.Round(position / beatSnapLength);
            position = timingPoint.Time + closestBeat * beatSnapLength;

            // Depending on beatSnapLength, we may snap to a beat that is beyond timingPoint's end time, but we want to instead snap to
            // the next timing point's start time
            var nextTimingPoint = ControlPointInfo.TimingPoints.FirstOrDefault(t => t.Time > timingPoint.Time);
            if (position > nextTimingPoint?.Time)
                position = nextTimingPoint.Time;

            return Seek(position);
        }

        /// <summary>
        /// Seeks backwards by one beat length.
        /// </summary>
        /// <param name="snapped">Whether to snap to the closest beat after seeking.</param>
        /// <param name="amount">The relative amount (magnitude) which should be seeked.</param>
        public void SeekBackward(bool snapped = false, double amount = 1) => seek(-1, snapped, amount + (IsRunning ? 1.5 : 0));

        /// <summary>
        /// Seeks forwards by one beat length.
        /// </summary>
        /// <param name="snapped">Whether to snap to the closest beat after seeking.</param>
        /// <param name="amount">The relative amount (magnitude) which should be seeked.</param>
        public void SeekForward(bool snapped = false, double amount = 1) => seek(1, snapped, amount);

        private void seek(int direction, bool snapped, double amount = 1)
        {
            double current = CurrentTimeAccurate;

            if (amount <= 0) throw new ArgumentException("Value should be greater than zero", nameof(amount));

            var timingPoint = ControlPointInfo.TimingPointAt(current);

            if (direction < 0 && timingPoint.Time == current)
                // When going backwards and we're at the boundary of two timing points, we compute the seek distance with the timing point which we are seeking into
                timingPoint = ControlPointInfo.TimingPointAt(current - 1);

            double seekAmount = timingPoint.BeatLength / beatDivisor.Value * amount;
            double seekTime = current + seekAmount * direction;

            if (!snapped || ControlPointInfo.TimingPoints.Count == 0)
            {
                SeekSmoothlyTo(seekTime);
                return;
            }

            // We will be snapping to beats within timingPoint
            seekTime -= timingPoint.Time;

            // Determine the index from timingPoint of the closest beat to seekTime, accounting for scrolling direction
            int closestBeat;
            if (direction > 0)
                closestBeat = (int)Math.Floor(seekTime / seekAmount);
            else
                closestBeat = (int)Math.Ceiling(seekTime / seekAmount);

            seekTime = timingPoint.Time + closestBeat * seekAmount;

            // limit forward seeking to only up to the next timing point's start time.
            var nextTimingPoint = ControlPointInfo.TimingPoints.FirstOrDefault(t => t.Time > timingPoint.Time);
            if (seekTime > nextTimingPoint?.Time)
                seekTime = nextTimingPoint.Time;

            // Due to the rounding above, we may end up on the current beat. This will effectively cause 0 seeking to happen, but we don't want this.
            // Instead, we'll go to the next beat in the direction when this is the case
            if (Precision.AlmostEquals(current, seekTime, 0.5f))
            {
                closestBeat += direction > 0 ? 1 : -1;
                seekTime = timingPoint.Time + closestBeat * seekAmount;
            }

            if (seekTime < timingPoint.Time && timingPoint != ControlPointInfo.TimingPoints.First())
                seekTime = timingPoint.Time;

            // Ensure the sought point is within the boundaries
            seekTime = Math.Clamp(seekTime, 0, TrackLength);
            SeekSmoothlyTo(seekTime);
        }

        /// <summary>
        /// The current time of this clock, include any active transform seeks performed via <see cref="SeekSmoothlyTo"/>.
        /// </summary>
        public double CurrentTimeAccurate =>
            Transforms.OfType<TransformSeek>().FirstOrDefault()?.EndValue ?? CurrentTime;

        public double CurrentTime => underlyingClock.CurrentTime;

        public void Reset()
        {
            ClearTransforms();
            underlyingClock.Reset();
        }

        public void Start()
        {
            ClearTransforms();
            underlyingClock.Start();
        }

        public void Stop()
        {
            seekingOrStopped.Value = true;
            underlyingClock.Stop();
        }

        public bool Seek(double position)
        {
            seekingOrStopped.Value = IsSeeking = true;

            ClearTransforms();
            return underlyingClock.Seek(position);
        }

        /// <summary>
        /// Seek smoothly to the provided destination.
        /// Use <see cref="Seek"/> to perform an immediate seek.
        /// </summary>
        /// <param name="seekDestination"></param>
        public void SeekSmoothlyTo(double seekDestination)
        {
            seekingOrStopped.Value = true;

            if (IsRunning)
                Seek(seekDestination);
            else
            {
                transformSeekTo(seekDestination, transform_time, Easing.OutQuint);
            }
        }

        public void ResetSpeedAdjustments() => underlyingClock.ResetSpeedAdjustments();

        double IAdjustableClock.Rate
        {
            get => underlyingClock.Rate;
            set => underlyingClock.Rate = value;
        }

        double IClock.Rate => underlyingClock.Rate;

        public bool IsRunning => underlyingClock.IsRunning;

        public void ProcessFrame() => underlyingClock.ProcessFrame();

        public double ElapsedFrameTime => underlyingClock.ElapsedFrameTime;

        public double FramesPerSecond => underlyingClock.FramesPerSecond;

        public FrameTimeInfo TimeInfo => underlyingClock.TimeInfo;

        public void ChangeSource(IClock source)
        {
            track.Value = source as Track;
            underlyingClock.ChangeSource(source);
        }

        public IClock Source => underlyingClock.Source;

        public bool IsCoupled
        {
            get => underlyingClock.IsCoupled;
            set => underlyingClock.IsCoupled = value;
        }

        private const double transform_time = 300;

        protected override void Update()
        {
            base.Update();

            updateSeekingState();
        }

        private void updateSeekingState()
        {
            if (seekingOrStopped.Value)
            {
                IsSeeking &= Transforms.Any();

                if (track.Value?.IsRunning != true)
                {
                    // seeking in the editor can happen while the track isn't running.
                    // in this case we always want to expose ourselves as seeking (to avoid sample playback).
                    return;
                }

                // we are either running a seek tween or doing an immediate seek.
                // in the case of an immediate seek the seeking bool will be set to false after one update.
                // this allows for silencing hit sounds and the likes.
                seekingOrStopped.Value = IsSeeking;
            }
        }

        private void transformSeekTo(double seek, double duration = 0, Easing easing = Easing.None)
            => this.TransformTo(this.PopulateTransform(new TransformSeek(), seek, duration, easing));

        private double currentTime
        {
            get => underlyingClock.CurrentTime;
            set => underlyingClock.Seek(value);
        }

        private class TransformSeek : Transform<double, EditorClock>
        {
            public override string TargetMember => nameof(currentTime);

            protected override void Apply(EditorClock clock, double time) => clock.currentTime = valueAt(time);

            private double valueAt(double time)
            {
                if (time < StartTime) return StartValue;
                if (time >= EndTime) return EndValue;

                return Interpolation.ValueAt(time, StartValue, EndValue, StartTime, EndTime, Easing);
            }

            protected override void ReadIntoStartValue(EditorClock clock) => StartValue = clock.currentTime;
        }
    }
}<|MERGE_RESOLUTION|>--- conflicted
+++ resolved
@@ -29,10 +29,9 @@
 
         private readonly BindableBeatDivisor beatDivisor;
 
-<<<<<<< HEAD
+        private readonly DecoupleableInterpolatingFramedClock underlyingClock;
+
         private bool playbackFinished;
-=======
-        private readonly DecoupleableInterpolatingFramedClock underlyingClock;
 
         public IBindable<bool> SeekingOrStopped => seekingOrStopped;
 
@@ -42,7 +41,6 @@
         /// Whether a seek is currently in progress. True for the duration of a seek performed via <see cref="SeekSmoothlyTo"/>.
         /// </summary>
         public bool IsSeeking { get; private set; }
->>>>>>> 5a7e4164
 
         public EditorClock(WorkingBeatmap beatmap, BindableBeatDivisor beatDivisor)
             : this(beatmap.Beatmap.ControlPointInfo, beatmap.Track.Length, beatDivisor)
@@ -61,28 +59,6 @@
         public EditorClock()
             : this(new ControlPointInfo(), 1000, new BindableBeatDivisor())
         {
-        }
-
-        public override void ProcessFrame()
-        {
-            base.ProcessFrame();
-
-            if (IsRunning)
-            {
-                var playbackAlreadyStopped = playbackFinished;
-                playbackFinished = CurrentTime >= TrackLength;
-
-                if (playbackFinished)
-                {
-                    if (!playbackAlreadyStopped)
-                    {
-                        Stop();
-                        Seek(TrackLength);
-                    }
-                    else
-                        Seek(0);
-                }
-            }
         }
 
         /// <summary>
@@ -242,7 +218,27 @@
 
         public bool IsRunning => underlyingClock.IsRunning;
 
-        public void ProcessFrame() => underlyingClock.ProcessFrame();
+        public void ProcessFrame()
+        {
+            underlyingClock.ProcessFrame();
+
+            if (IsRunning)
+            {
+                var playbackAlreadyStopped = playbackFinished;
+                playbackFinished = CurrentTime >= TrackLength;
+
+                if (playbackFinished)
+                {
+                    if (!playbackAlreadyStopped)
+                    {
+                        underlyingClock.Stop();
+                        underlyingClock.Seek(TrackLength);
+                    }
+                    else
+                        underlyingClock.Seek(0);
+                }
+            }
+        }
 
         public double ElapsedFrameTime => underlyingClock.ElapsedFrameTime;
 
