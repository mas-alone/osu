// Copyright (c) ppy Pty Ltd <contact@ppy.sh>. Licensed under the MIT Licence.
// See the LICENCE file in the repository root for full licence text.

#nullable disable

using System;
using System.Collections.Generic;
using System.Linq;
using Humanizer;
using osu.Framework.Allocation;
using osu.Framework.Bindables;
using osu.Framework.Graphics.UserInterface;
using osu.Game.Audio;
using osu.Game.Beatmaps.ControlPoints;
using osu.Game.Graphics.UserInterface;
using osu.Game.Rulesets.Edit;
using osu.Game.Rulesets.Objects;
using osu.Game.Rulesets.Objects.Types;

namespace osu.Game.Screens.Edit.Compose.Components
{
    public partial class EditorSelectionHandler : SelectionHandler<HitObject>
    {
        /// <summary>
        /// A special bank name that is only used in the editor UI.
        /// When selected and in placement mode, the bank of the last hit object will always be used.
        /// </summary>
        public const string HIT_BANK_AUTO = "auto";

        [Resolved]
        protected EditorBeatmap EditorBeatmap { get; private set; }

        [BackgroundDependencyLoader]
        private void load()
        {
            createStateBindables();

            // bring in updates from selection changes
            EditorBeatmap.HitObjectUpdated += _ => Scheduler.AddOnce(UpdateTernaryStates);

            SelectedItems.CollectionChanged += (_, _) => Scheduler.AddOnce(UpdateTernaryStates);
        }

        protected override void DeleteItems(IEnumerable<HitObject> items) => EditorBeatmap.RemoveRange(items);

        #region Selection State

        /// <summary>
        /// The state of "new combo" for all selected hitobjects.
        /// </summary>
        public readonly Bindable<TernaryState> SelectionNewComboState = new Bindable<TernaryState>();

        /// <summary>
        /// The state of each sample type for all selected hitobjects. Keys match with <see cref="HitSampleInfo"/> constant specifications.
        /// </summary>
        public readonly Dictionary<string, Bindable<TernaryState>> SelectionSampleStates = new Dictionary<string, Bindable<TernaryState>>();

        /// <summary>
        /// The state of each sample bank type for all selected hitobjects.
        /// </summary>
        public readonly Dictionary<string, Bindable<TernaryState>> SelectionBankStates = new Dictionary<string, Bindable<TernaryState>>();

        /// <summary>
        /// Set up ternary state bindables and bind them to selection/hitobject changes (in both directions)
        /// </summary>
        private void createStateBindables()
        {
            foreach (string bankName in HitSampleInfo.AllBanks.Prepend(HIT_BANK_AUTO))
            {
                var bindable = new Bindable<TernaryState>
                {
                    Description = bankName.Titleize()
                };

                bindable.ValueChanged += state =>
                {
                    switch (state.NewValue)
                    {
                        case TernaryState.False:
                            if (SelectedItems.Count == 0)
                            {
                                // Ensure that if this is the last selected bank, it should remain selected.
                                if (SelectionBankStates.Values.All(b => b.Value == TernaryState.False))
                                    bindable.Value = TernaryState.True;
                            }
                            else
                            {
                                // Auto should never apply when there is a selection made.
                                // This is also required to stop a bindable feedback loop when a HitObject has zero samples (and LINQ `All` below becomes true).
                                if (bankName == HIT_BANK_AUTO)
                                    break;

                                // Never remove a sample bank.
                                // These are basically radio buttons, not toggles.
                                if (SelectedItems.All(h => h.Samples.All(s => s.Bank == bankName)))
                                    bindable.Value = TernaryState.True;
                            }

                            break;

                        case TernaryState.True:
                            if (SelectedItems.Count == 0)
                            {
                                // Ensure the user can't stack multiple bank selections when there's no hitobject selection.
                                // Note that in normal scenarios this is sorted out by the feedback from applying the bank to the selected objects.
                                foreach (var other in SelectionBankStates.Values)
                                {
                                    if (other != bindable)
                                        other.Value = TernaryState.False;
                                }
                            }
                            else
                            {
                                // Auto should just not apply if there's a selection already made.
                                // Maybe we could make it a disabled button in the future, but right now the editor buttons don't support disabled state.
                                if (bankName == HIT_BANK_AUTO)
                                {
                                    bindable.Value = TernaryState.False;
                                    break;
                                }

                                AddSampleBank(bankName);
                            }

                            break;
                    }
                };

                SelectionBankStates[bankName] = bindable;
            }

            // start with normal selected.
            SelectionBankStates[SampleControlPoint.DEFAULT_BANK].Value = TernaryState.True;

            foreach (string sampleName in HitSampleInfo.AllAdditions)
            {
                var bindable = new Bindable<TernaryState>
                {
                    Description = sampleName.Replace("hit", string.Empty).Titleize()
                };

                bindable.ValueChanged += state =>
                {
                    switch (state.NewValue)
                    {
                        case TernaryState.False:
                            RemoveHitSample(sampleName);
                            break;

                        case TernaryState.True:
                            AddHitSample(sampleName);
                            break;
                    }
                };

                SelectionSampleStates[sampleName] = bindable;
            }

            // new combo
            SelectionNewComboState.ValueChanged += state =>
            {
                switch (state.NewValue)
                {
                    case TernaryState.False:
                        SetNewCombo(false);
                        break;

                    case TernaryState.True:
                        SetNewCombo(true);
                        break;
                }
            };
        }

        /// <summary>
        /// Called when context menu ternary states may need to be recalculated (selection changed or hitobject updated).
        /// </summary>
        protected virtual void UpdateTernaryStates()
        {
            SelectionNewComboState.Value = GetStateFromSelection(SelectedItems.OfType<IHasComboInformation>(), h => h.NewCombo);

            foreach ((string sampleName, var bindable) in SelectionSampleStates)
            {
                bindable.Value = GetStateFromSelection(SelectedItems, h => h.Samples.Any(s => s.Name == sampleName));
            }

            foreach ((string bankName, var bindable) in SelectionBankStates)
            {
                bindable.Value = GetStateFromSelection(SelectedItems, h => h.Samples.All(s => s.Bank == bankName));
            }
        }

        #endregion

        #region Ternary state changes

        /// <summary>
        /// Adds a sample bank to all selected <see cref="HitObject"/>s.
        /// </summary>
        /// <param name="bankName">The name of the sample bank.</param>
        public void AddSampleBank(string bankName)
        {
            EditorBeatmap.PerformOnSelection(h =>
            {
                if (h.Samples.All(s => s.Bank == bankName))
                    return;

                h.Samples = h.Samples.Select(s => s.With(newBank: bankName)).ToList();
                EditorBeatmap.Update(h);
            });
        }

        /// <summary>
        /// Adds a hit sample to all selected <see cref="HitObject"/>s.
        /// </summary>
        /// <param name="sampleName">The name of the hit sample.</param>
        public void AddHitSample(string sampleName)
        {
            EditorBeatmap.PerformOnSelection(h =>
            {
                // Make sure there isn't already an existing sample
                if (h.Samples.Any(s => s.Name == sampleName))
                    return;

<<<<<<< HEAD
                var relevantSample = h.Samples.FirstOrDefault(s => s.Name != HitSampleInfo.HIT_NORMAL);
                h.Samples.Add(relevantSample?.With(sampleName) ?? h.GetSampleInfo(sampleName));
=======
                h.Samples.Add(h.CreateHitSampleInfo(sampleName));
>>>>>>> e72aba05
                EditorBeatmap.Update(h);
            });
        }

        /// <summary>
        /// Removes a hit sample from all selected <see cref="HitObject"/>s.
        /// </summary>
        /// <param name="sampleName">The name of the hit sample.</param>
        public void RemoveHitSample(string sampleName)
        {
            EditorBeatmap.PerformOnSelection(h =>
            {
                h.SamplesBindable.RemoveAll(s => s.Name == sampleName);
                EditorBeatmap.Update(h);
            });
        }

        /// <summary>
        /// Set the new combo state of all selected <see cref="HitObject"/>s.
        /// </summary>
        /// <param name="state">Whether to set or unset.</param>
        /// <exception cref="InvalidOperationException">Throws if any selected object doesn't implement <see cref="IHasComboInformation"/></exception>
        public void SetNewCombo(bool state)
        {
            EditorBeatmap.PerformOnSelection(h =>
            {
                var comboInfo = h as IHasComboInformation;

                if (comboInfo == null || comboInfo.NewCombo == state) return;

                comboInfo.NewCombo = state;
                EditorBeatmap.Update(h);
            });
        }

        #endregion

        #region Context Menu

        /// <summary>
        /// Provide context menu items relevant to current selection. Calling base is not required.
        /// </summary>
        /// <param name="selection">The current selection.</param>
        /// <returns>The relevant menu items.</returns>
        protected override IEnumerable<MenuItem> GetContextMenuItemsForSelection(IEnumerable<SelectionBlueprint<HitObject>> selection)
        {
            if (SelectedBlueprints.All(b => b.Item is IHasComboInformation))
            {
                yield return new TernaryStateToggleMenuItem("New combo") { State = { BindTarget = SelectionNewComboState } };
            }

            yield return new OsuMenuItem("Sample")
            {
                Items = SelectionSampleStates.Select(kvp =>
                    new TernaryStateToggleMenuItem(kvp.Value.Description) { State = { BindTarget = kvp.Value } }).ToArray()
            };

            yield return new OsuMenuItem("Bank")
            {
                Items = SelectionBankStates.Select(kvp =>
                    new TernaryStateToggleMenuItem(kvp.Value.Description) { State = { BindTarget = kvp.Value } }).ToArray()
            };
        }

        #endregion
    }
}<|MERGE_RESOLUTION|>--- conflicted
+++ resolved
@@ -222,12 +222,12 @@
                 if (h.Samples.Any(s => s.Name == sampleName))
                     return;
 
-<<<<<<< HEAD
-                var relevantSample = h.Samples.FirstOrDefault(s => s.Name != HitSampleInfo.HIT_NORMAL);
-                h.Samples.Add(relevantSample?.With(sampleName) ?? h.GetSampleInfo(sampleName));
-=======
+                var existingNonNormalSample = h.Samples.FirstOrDefault(s => s.Name != HitSampleInfo.HIT_NORMAL);
+
+                var sampleToAdd = h.CreateHitSampleInfo(sampleName);
+
+                h.Samples.Add(existingNonNormalSample?.With(sampleName) ?? h.GetSampleInfo(sampleName));
                 h.Samples.Add(h.CreateHitSampleInfo(sampleName));
->>>>>>> e72aba05
                 EditorBeatmap.Update(h);
             });
         }
