﻿// Copyright (c) ppy Pty Ltd <contact@ppy.sh>. Licensed under the MIT Licence.
// See the LICENCE file in the repository root for full licence text.

using System;
using System.Collections.Generic;
using System.Diagnostics;
using System.Linq;
using osu.Framework.Allocation;
using osu.Framework.Graphics;
using osu.Framework.Graphics.Containers;
using osu.Framework.Graphics.Primitives;
using osu.Framework.Input;
using osu.Framework.Input.Bindings;
using osu.Framework.Input.Events;
using osu.Framework.Timing;
using osu.Game.Rulesets.Edit;
using osu.Game.Rulesets.Objects;
using osu.Game.Rulesets.Objects.Drawables;
using osuTK;
using osuTK.Input;

namespace osu.Game.Screens.Edit.Compose.Components
{
    /// <summary>
    /// A container which provides a "blueprint" display of hitobjects.
    /// Includes selection and manipulation support via a <see cref="SelectionHandler"/>.
    /// </summary>
    public abstract class BlueprintContainer : CompositeDrawable, IKeyBindingHandler<PlatformAction>
    {
        public event Action<IEnumerable<HitObject>> SelectionChanged;

        protected DragBox DragBox { get; private set; }

        private SelectionBlueprintContainer selectionBlueprints;

        private SelectionHandler selectionHandler;

        [Resolved]
        private IAdjustableClock adjustableClock { get; set; }

        [Resolved]
        private EditorBeatmap beatmap { get; set; }

        [Resolved(canBeNull: true)]
        private IDistanceSnapProvider snapProvider { get; set; }

        protected BlueprintContainer()
        {
            RelativeSizeAxes = Axes.Both;
        }

        [BackgroundDependencyLoader]
        private void load()
        {
            selectionHandler = CreateSelectionHandler();
            selectionHandler.DeselectAll = deselectAll;

            AddRangeInternal(new[]
            {
                DragBox = CreateDragBox(select),
                selectionHandler,
                selectionBlueprints = new SelectionBlueprintContainer { RelativeSizeAxes = Axes.Both },
                DragBox.CreateProxy().With(p => p.Depth = float.MinValue)
            });

            foreach (var obj in beatmap.HitObjects)
                AddBlueprintFor(obj);
        }

        protected override void LoadComplete()
        {
            base.LoadComplete();

            beatmap.HitObjectAdded += AddBlueprintFor;
            beatmap.HitObjectRemoved += removeBlueprintFor;
        }

        /// <summary>
        /// Creates a <see cref="SelectionHandler"/> which outlines <see cref="DrawableHitObject"/>s and handles movement of selections.
        /// </summary>
        protected virtual SelectionHandler CreateSelectionHandler() => new SelectionHandler();

        /// <summary>
        /// Creates a <see cref="SelectionBlueprint"/> for a specific <see cref="DrawableHitObject"/>.
        /// </summary>
        /// <param name="hitObject">The <see cref="DrawableHitObject"/> to create the overlay for.</param>
        protected virtual SelectionBlueprint CreateBlueprintFor(HitObject hitObject) => null;

        protected virtual DragBox CreateDragBox(Action<RectangleF> performSelect) => new DragBox(performSelect);

        protected override bool OnMouseDown(MouseDownEvent e)
        {
            beginClickSelection(e);
            return e.Button == MouseButton.Left;
        }

        protected override bool OnClick(ClickEvent e)
        {
            if (e.Button == MouseButton.Right)
                return false;

            // Deselection should only occur if no selected blueprints are hovered
            // A special case for when a blueprint was selected via this click is added since OnClick() may occur outside the hitobject and should not trigger deselection
            if (endClickSelection() || selectionHandler.SelectedBlueprints.Any(b => b.IsHovered))
                return true;

            deselectAll();
            return true;
        }

        protected override bool OnDoubleClick(DoubleClickEvent e)
        {
            if (e.Button == MouseButton.Right)
                return false;

            SelectionBlueprint clickedBlueprint = selectionHandler.SelectedBlueprints.FirstOrDefault(b => b.IsHovered);

            if (clickedBlueprint == null)
                return false;

            adjustableClock?.Seek(clickedBlueprint.DrawableObject.HitObject.StartTime);
            return true;
        }

        protected override void OnMouseUp(MouseUpEvent e)
        {
            // Special case for when a drag happened instead of a click
            Schedule(() => endClickSelection());
        }

        protected override bool OnDragStart(DragStartEvent e)
        {
            if (e.Button == MouseButton.Right)
                return false;

            if (!beginSelectionMovement())
            {
                if (!DragBox.UpdateDrag(e))
                    return false;

                DragBox.FadeIn(250, Easing.OutQuint);
            }

            return true;
        }

        protected override void OnDrag(DragEvent e)
        {
            if (e.Button == MouseButton.Right)
                return;

            if (!moveCurrentSelection(e))
<<<<<<< HEAD
            {
                if (!DragBox.UpdateDrag(e))
                    return false;
            }

            return true;
=======
                dragBox.UpdateDrag(e);
>>>>>>> 2ef8714d
        }

        protected override void OnDragEnd(DragEndEvent e)
        {
            if (e.Button == MouseButton.Right)
                return;

            if (!finishSelectionMovement())
            {
                DragBox.FadeOut(250, Easing.OutQuint);
                selectionHandler.UpdateVisibility();
            }
        }

        protected override bool OnKeyDown(KeyDownEvent e)
        {
            switch (e.Key)
            {
                case Key.Escape:
                    if (!selectionHandler.SelectedBlueprints.Any())
                        return false;

                    deselectAll();
                    return true;
            }

            return false;
        }

        public bool OnPressed(PlatformAction action)
        {
            switch (action.ActionType)
            {
                case PlatformActionType.SelectAll:
                    selectAll();
                    return true;
            }

            return false;
        }

        public void OnReleased(PlatformAction action)
        {
        }

        #region Blueprint Addition/Removal

        private void removeBlueprintFor(HitObject hitObject)
        {
            var blueprint = selectionBlueprints.SingleOrDefault(m => m.DrawableObject.HitObject == hitObject);
            if (blueprint == null)
                return;

            blueprint.Deselect();

            blueprint.Selected -= onBlueprintSelected;
            blueprint.Deselected -= onBlueprintDeselected;

            selectionBlueprints.Remove(blueprint);
        }

        protected virtual void AddBlueprintFor(HitObject hitObject)
        {
            var blueprint = CreateBlueprintFor(hitObject);
            if (blueprint == null)
                return;

            blueprint.Selected += onBlueprintSelected;
            blueprint.Deselected += onBlueprintDeselected;

            selectionBlueprints.Add(blueprint);
        }

        #endregion

        #region Selection

        /// <summary>
        /// Whether a blueprint was selected by a previous click event.
        /// </summary>
        private bool clickSelectionBegan;

        /// <summary>
        /// Attempts to select any hovered blueprints.
        /// </summary>
        /// <param name="e">The input event that triggered this selection.</param>
        private void beginClickSelection(MouseButtonEvent e)
        {
            Debug.Assert(!clickSelectionBegan);

            // Deselections are only allowed for control + left clicks
            bool allowDeselection = e.ControlPressed && e.Button == MouseButton.Left;

            // Todo: This is probably incorrectly disallowing multiple selections on stacked objects
            if (!allowDeselection && selectionHandler.SelectedBlueprints.Any(s => s.IsHovered))
                return;

            foreach (SelectionBlueprint blueprint in selectionBlueprints.AliveBlueprints)
            {
                if (blueprint.IsHovered)
                {
                    selectionHandler.HandleSelectionRequested(blueprint, e.CurrentState);
                    clickSelectionBegan = true;
                    break;
                }
            }
        }

        /// <summary>
        /// Finishes the current blueprint selection.
        /// </summary>
        /// <returns>Whether a click selection was active.</returns>
        private bool endClickSelection()
        {
            if (!clickSelectionBegan)
                return false;

            clickSelectionBegan = false;
            return true;
        }

        /// <summary>
        /// Select all masks in a given rectangle selection area.
        /// </summary>
        /// <param name="rect">The rectangle to perform a selection on in screen-space coordinates.</param>
        private void select(RectangleF rect)
        {
            foreach (var blueprint in selectionBlueprints)
            {
                if (blueprint.IsAlive && blueprint.IsPresent && rect.Contains(blueprint.SelectionPoint))
                    blueprint.Select();
                else
                    blueprint.Deselect();
            }
        }

        /// <summary>
        /// Selects all <see cref="SelectionBlueprint"/>s.
        /// </summary>
        private void selectAll()
        {
            selectionBlueprints.ToList().ForEach(m => m.Select());
            selectionHandler.UpdateVisibility();
        }

        /// <summary>
        /// Deselects all selected <see cref="SelectionBlueprint"/>s.
        /// </summary>
        private void deselectAll() => selectionHandler.SelectedBlueprints.ToList().ForEach(m => m.Deselect());

        private void onBlueprintSelected(SelectionBlueprint blueprint)
        {
            selectionHandler.HandleSelected(blueprint);
            selectionBlueprints.ChangeChildDepth(blueprint, 1);

            SelectionChanged?.Invoke(selectionHandler.SelectedHitObjects);
        }

        private void onBlueprintDeselected(SelectionBlueprint blueprint)
        {
            selectionHandler.HandleDeselected(blueprint);
            selectionBlueprints.ChangeChildDepth(blueprint, 0);

            SelectionChanged?.Invoke(selectionHandler.SelectedHitObjects);
        }

        #endregion

        #region Selection Movement

        private Vector2? screenSpaceMovementStartPosition;
        private SelectionBlueprint movementBlueprint;

        /// <summary>
        /// Attempts to begin the movement of any selected blueprints.
        /// </summary>
        /// <returns>Whether movement began.</returns>
        private bool beginSelectionMovement()
        {
            Debug.Assert(movementBlueprint == null);

            // Any selected blueprint that is hovered can begin the movement of the group, however only the earliest hitobject is used for movement
            // A special case is added for when a click selection occurred before the drag
            if (!clickSelectionBegan && !selectionHandler.SelectedBlueprints.Any(b => b.IsHovered))
                return false;

            // Movement is tracked from the blueprint of the earliest hitobject, since it only makes sense to distance snap from that hitobject
            movementBlueprint = selectionHandler.SelectedBlueprints.OrderBy(b => b.DrawableObject.HitObject.StartTime).First();
            screenSpaceMovementStartPosition = movementBlueprint.DrawableObject.ToScreenSpace(movementBlueprint.DrawableObject.OriginPosition);

            return true;
        }

        /// <summary>
        /// Moves the current selected blueprints.
        /// </summary>
        /// <param name="e">The <see cref="DragEvent"/> defining the movement event.</param>
        /// <returns>Whether a movement was active.</returns>
        private bool moveCurrentSelection(DragEvent e)
        {
            if (movementBlueprint == null)
                return false;

            Debug.Assert(screenSpaceMovementStartPosition != null);

            Vector2 startPosition = screenSpaceMovementStartPosition.Value;
            HitObject draggedObject = movementBlueprint.DrawableObject.HitObject;

            // The final movement position, relative to screenSpaceMovementStartPosition
            Vector2 movePosition = startPosition + e.ScreenSpaceMousePosition - e.ScreenSpaceMouseDownPosition;
            (Vector2 snappedPosition, double snappedTime) = snapProvider.GetSnappedPosition(ToLocalSpace(movePosition), draggedObject.StartTime);

            // Move the hitobjects
            if (!selectionHandler.HandleMovement(new MoveSelectionEvent(movementBlueprint, startPosition, ToScreenSpace(snappedPosition))))
                return true;

            // Apply the start time at the newly snapped-to position
            double offset = snappedTime - draggedObject.StartTime;
            foreach (HitObject obj in selectionHandler.SelectedHitObjects)
                obj.StartTime += offset;

            return true;
        }

        /// <summary>
        /// Finishes the current movement of selected blueprints.
        /// </summary>
        /// <returns>Whether a movement was active.</returns>
        private bool finishSelectionMovement()
        {
            if (movementBlueprint == null)
                return false;

            screenSpaceMovementStartPosition = null;
            movementBlueprint = null;

            return true;
        }

        #endregion

        protected override void Dispose(bool isDisposing)
        {
            base.Dispose(isDisposing);

            if (beatmap != null)
            {
                beatmap.HitObjectAdded -= AddBlueprintFor;
                beatmap.HitObjectRemoved -= removeBlueprintFor;
            }
        }

        private class SelectionBlueprintContainer : Container<SelectionBlueprint>
        {
            public IEnumerable<SelectionBlueprint> AliveBlueprints => AliveInternalChildren.Cast<SelectionBlueprint>();

            protected override int Compare(Drawable x, Drawable y)
            {
                if (!(x is SelectionBlueprint xBlueprint) || !(y is SelectionBlueprint yBlueprint))
                    return base.Compare(x, y);

                return Compare(xBlueprint, yBlueprint);
            }

            public int Compare(SelectionBlueprint x, SelectionBlueprint y)
            {
                // dpeth is used to denote selected status (we always want selected blueprints to handle input first).
                int d = x.Depth.CompareTo(y.Depth);
                if (d != 0)
                    return d;

                // Put earlier hitobjects towards the end of the list, so they handle input first
                int i = y.DrawableObject.HitObject.StartTime.CompareTo(x.DrawableObject.HitObject.StartTime);
                return i == 0 ? CompareReverseChildID(x, y) : i;
            }
        }
    }
}<|MERGE_RESOLUTION|>--- conflicted
+++ resolved
@@ -150,16 +150,7 @@
                 return;
 
             if (!moveCurrentSelection(e))
-<<<<<<< HEAD
-            {
-                if (!DragBox.UpdateDrag(e))
-                    return false;
-            }
-
-            return true;
-=======
-                dragBox.UpdateDrag(e);
->>>>>>> 2ef8714d
+                DragBox.UpdateDrag(e);
         }
 
         protected override void OnDragEnd(DragEndEvent e)
