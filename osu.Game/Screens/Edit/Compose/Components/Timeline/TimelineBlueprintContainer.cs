// Copyright (c) ppy Pty Ltd <contact@ppy.sh>. Licensed under the MIT Licence.
// See the LICENCE file in the repository root for full licence text.

#nullable disable

using System;
using System.Collections.Generic;
using System.Linq;
using osu.Framework.Allocation;
using osu.Framework.Bindables;
using osu.Framework.Extensions.Color4Extensions;
using osu.Framework.Extensions.ObjectExtensions;
using osu.Framework.Graphics;
using osu.Framework.Graphics.Colour;
using osu.Framework.Graphics.Containers;
using osu.Framework.Graphics.Shapes;
using osu.Framework.Input.Events;
using osu.Framework.Utils;
using osu.Game.Audio;
using osu.Game.Graphics;
using osu.Game.Rulesets.Edit;
using osu.Game.Rulesets.Objects;
using osu.Game.Rulesets.Objects.Types;
using osu.Game.Screens.Edit.Components.Timelines.Summary.Parts;
using osuTK;
using osuTK.Graphics;

namespace osu.Game.Screens.Edit.Compose.Components.Timeline
{
    [Cached]
    internal partial class TimelineBlueprintContainer : EditorBlueprintContainer
    {
        [Resolved(CanBeNull = true)]
        private Timeline timeline { get; set; }

        [Resolved(CanBeNull = true)]
        private EditorClock editorClock { get; set; }

        private Bindable<HitObject> placement;
        private SelectionBlueprint<HitObject> placementBlueprint;

        private bool hitObjectDragged;

        /// <remarks>
        /// Positional input must be received outside the container's bounds,
        /// in order to handle timeline blueprints which are stacked offscreen.
        /// </remarks>
        public override bool ReceivePositionalInputAt(Vector2 screenSpacePos) => timeline.ReceivePositionalInputAt(screenSpacePos);

        public TimelineBlueprintContainer(HitObjectComposer composer)
            : base(composer)
        {
            RelativeSizeAxes = Axes.Both;
            Anchor = Anchor.Centre;
            Origin = Anchor.Centre;

            Height = 0.6f;
        }

        [BackgroundDependencyLoader]
        private void load()
        {
            AddInternal(new SelectableAreaBackground
            {
                Colour = Color4.Black,
                Depth = float.MaxValue,
                Blending = BlendingParameters.Additive,
            });
        }

        protected override void LoadComplete()
        {
            base.LoadComplete();

            placement = Beatmap.PlacementObject.GetBoundCopy();
            placement.ValueChanged += placementChanged;
        }

        private void placementChanged(ValueChangedEvent<HitObject> obj)
        {
            if (obj.NewValue == null)
            {
                if (placementBlueprint != null)
                {
                    SelectionBlueprints.Remove(placementBlueprint, true);
                    placementBlueprint = null;
                }
            }
            else
            {
                placementBlueprint = CreateBlueprintFor(obj.NewValue).AsNonNull();

                placementBlueprint.Colour = OsuColour.Gray(0.9f);

                // TODO: this is out of order, causing incorrect stacking height.
                SelectionBlueprints.Add(placementBlueprint);
            }
        }

        protected override SelectionBlueprintContainer CreateSelectionBlueprintContainer() => new TimelineSelectionBlueprintContainer { RelativeSizeAxes = Axes.Both };

        protected override bool OnDragStart(DragStartEvent e)
        {
            if (!base.ReceivePositionalInputAt(e.ScreenSpaceMouseDownPosition))
                return false;

            return base.OnDragStart(e);
        }

        private float dragTimeAccumulated;

        protected override void Update()
        {
            if (IsDragged || hitObjectDragged)
                handleScrollViaDrag();
            else
                dragTimeAccumulated = 0;

            if (Composer != null && timeline != null)
            {
                Composer.Playfield.PastLifetimeExtension = timeline.VisibleRange / 2;
                Composer.Playfield.FutureLifetimeExtension = timeline.VisibleRange / 2;
            }

            base.Update();

            updateSamplePointContractedState();
            updateStacking();
        }

        public Bindable<bool> SamplePointContracted = new Bindable<bool>();

        private void updateSamplePointContractedState()
        {
            const double absolute_minimum_gap = 31; // assumes single letter bank name for default banks
            double minimumGap = absolute_minimum_gap;

            if (timeline == null || editorClock == null)
                return;

            // Find the smallest time gap between any two sample point pieces
            double smallestTimeGap = double.PositiveInfinity;
            double lastTime = double.PositiveInfinity;

            // The blueprints are ordered in reverse chronological order
            foreach (var selectionBlueprint in SelectionBlueprints)
            {
                var hitObject = selectionBlueprint.Item;

                // Only check the hit objects which are visible in the timeline
                // SelectionBlueprints can contain hit objects which are not visible in the timeline due to selection keeping them alive
                if (hitObject.StartTime > editorClock.CurrentTime + timeline.VisibleRange / 2)
                    continue;

                if (hitObject.GetEndTime() < editorClock.CurrentTime - timeline.VisibleRange / 2)
                    break;

<<<<<<< HEAD
                foreach (var sample in hitObject.Samples)
                {
                    if (!HitSampleInfo.AllBanks.Contains(sample.Bank))
=======
                for (int i = 0; i < hitObject.Samples.Count; i++)
                {
                    var sample = hitObject.Samples[i];

                    if (!HitSampleInfo.ALL_BANKS.Contains(sample.Bank))
>>>>>>> c20b836d
                        minimumGap = Math.Max(minimumGap, absolute_minimum_gap + sample.Bank.Length * 3);
                }

                if (hitObject is IHasRepeats hasRepeats)
                {
                    smallestTimeGap = Math.Min(smallestTimeGap, hasRepeats.Duration / hasRepeats.SpanCount() / 2);

<<<<<<< HEAD
                    foreach (var sample in hasRepeats.NodeSamples.SelectMany(s => s))
                    {
                        if (!HitSampleInfo.AllBanks.Contains(sample.Bank))
                            minimumGap = Math.Max(minimumGap, absolute_minimum_gap + sample.Bank.Length * 3);
=======
                    for (int i = 0; i < hasRepeats.NodeSamples.Count; i++)
                    {
                        var node = hasRepeats.NodeSamples[i];

                        for (int j = 0; j < node.Count; j++)
                        {
                            var sample = node[j];

                            if (!HitSampleInfo.ALL_BANKS.Contains(sample.Bank))
                                minimumGap = Math.Max(minimumGap, absolute_minimum_gap + sample.Bank.Length * 3);
                        }
>>>>>>> c20b836d
                    }
                }

                double gap = lastTime - hitObject.GetEndTime();

                // If the gap is less than 1ms, we can assume that the objects are stacked on top of each other
                // Contracting doesn't make sense in this case
                if (gap > 1 && gap < smallestTimeGap)
                    smallestTimeGap = gap;

                lastTime = hitObject.StartTime;
            }

            double smallestAbsoluteGap = ((TimelineSelectionBlueprintContainer)SelectionBlueprints).ContentRelativeToAbsoluteFactor.X * smallestTimeGap;
            SamplePointContracted.Value = smallestAbsoluteGap < minimumGap;
        }

        private readonly Stack<HitObject> currentConcurrentObjects = new Stack<HitObject>();

        private void updateStacking()
        {
            // because only blueprints of objects which are alive (via pooling) are displayed in the timeline, it's feasible to do this every-update.

            const int stack_offset = 5;

            // after the stack gets this tall, we can presume there is space underneath to draw subsequent blueprints.
            const int stack_reset_count = 3;

            currentConcurrentObjects.Clear();

            for (int i = SelectionBlueprints.Count - 1; i >= 0; i--)
            {
                var b = SelectionBlueprints[i];

                // remove objects from the stack as long as their end time is in the past.
                while (currentConcurrentObjects.TryPeek(out HitObject hitObject))
                {
                    if (Precision.AlmostBigger(hitObject.GetEndTime(), b.Item.StartTime, 1))
                        break;

                    currentConcurrentObjects.Pop();
                }

                // if the stack gets too high, we should have space below it to display the next batch of objects.
                // importantly, we only do this if time has incremented, else a stack of hitobjects all at the same time value would start to overlap themselves.
                if (currentConcurrentObjects.TryPeek(out HitObject h) && !Precision.AlmostEquals(h.StartTime, b.Item.StartTime, 1))
                {
                    if (currentConcurrentObjects.Count >= stack_reset_count)
                        currentConcurrentObjects.Clear();
                }

                b.Y = -(stack_offset * currentConcurrentObjects.Count);

                currentConcurrentObjects.Push(b.Item);
            }
        }

        protected override SelectionHandler<HitObject> CreateSelectionHandler() => new TimelineSelectionHandler();

        protected override SelectionBlueprint<HitObject> CreateBlueprintFor(HitObject item)
        {
            return new TimelineHitObjectBlueprint(item)
            {
                OnDragHandled = e => hitObjectDragged = e != null,
            };
        }

        protected sealed override DragBox CreateDragBox() => new TimelineDragBox();

        protected override void UpdateSelectionFromDragBox(HashSet<HitObject> selectionBeforeDrag)
        {
            Composer.BlueprintContainer.CommitIfPlacementActive();

            var dragBox = (TimelineDragBox)DragBox;
            double minTime = dragBox.MinTime;
            double maxTime = dragBox.MaxTime;

            SelectedItems.RemoveAll(hitObject => !shouldBeSelected(hitObject));

            foreach (var hitObject in Beatmap.HitObjects.Except(SelectedItems).Where(shouldBeSelected))
            {
                Composer.Playfield.SetKeepAlive(hitObject, true);
                SelectedItems.Add(hitObject);
            }

            bool shouldBeSelected(HitObject hitObject)
            {
                if (selectionBeforeDrag.Contains(hitObject))
                    return true;

                double midTime = (hitObject.StartTime + hitObject.GetEndTime()) / 2;
                return minTime <= midTime && midTime <= maxTime;
            }
        }

        private void handleScrollViaDrag()
        {
            // The amount of time dragging before we reach maximum drag speed.
            const float time_ramp_multiplier = 5000;

            // A maximum drag speed to ensure things don't get out of hand.
            const float max_velocity = 10;

            if (timeline == null) return;

            var mousePos = timeline.ToLocalSpace(InputManager.CurrentState.Mouse.Position);

            // for better UX do not require the user to drag all the way to the edge and beyond to initiate a drag-scroll.
            // this is especially important in scenarios like fullscreen, where mouse confine will usually be on
            // and the user physically *won't be able to* drag beyond the edge of the timeline
            // (since its left edge is co-incident with the window edge).
            const float scroll_tolerance = 40;

            float leftBound = timeline.BoundingBox.TopLeft.X + scroll_tolerance;
            float rightBound = timeline.BoundingBox.TopRight.X - scroll_tolerance;

            float amount = 0;

            if (mousePos.X > rightBound)
                amount = mousePos.X - rightBound;
            else if (mousePos.X < leftBound)
                amount = mousePos.X - leftBound;

            if (amount == 0)
            {
                dragTimeAccumulated = 0;
                return;
            }

            amount = Math.Sign(amount) * Math.Min(max_velocity, MathF.Pow(Math.Clamp(Math.Abs(amount), 0, scroll_tolerance), 2));
            dragTimeAccumulated += (float)Clock.ElapsedFrameTime;

            timeline.ScrollBy(amount * (float)Clock.ElapsedFrameTime * Math.Min(1, dragTimeAccumulated / time_ramp_multiplier));
        }

        private partial class SelectableAreaBackground : CompositeDrawable
        {
            [Resolved]
            private OsuColour colours { get; set; }

            public override bool ReceivePositionalInputAt(Vector2 screenSpacePos)
            {
                float localY = ToLocalSpace(screenSpacePos).Y;
                return DrawRectangle.Top <= localY && DrawRectangle.Bottom >= localY;
            }

            [BackgroundDependencyLoader]
            private void load()
            {
                RelativeSizeAxes = Axes.Both;
                Alpha = 0.1f;

                AddRangeInternal(new[]
                {
                    // fade out over intro time, outside the valid time bounds.
                    new Box
                    {
                        RelativeSizeAxes = Axes.Y,
                        Width = 200,
                        Origin = Anchor.TopRight,
                        Colour = ColourInfo.GradientHorizontal(Color4.White.Opacity(0), Color4.White),
                    },
                    new Box
                    {
                        Colour = Color4.White,
                        RelativeSizeAxes = Axes.Both,
                    }
                });
            }

            protected override bool OnHover(HoverEvent e)
            {
                this.FadeColour(colours.BlueLighter, 120, Easing.OutQuint);
                return base.OnHover(e);
            }

            protected override void OnHoverLost(HoverLostEvent e)
            {
                this.FadeColour(Color4.Black, 600, Easing.OutQuint);
                base.OnHoverLost(e);
            }
        }

        protected partial class TimelineSelectionBlueprintContainer : SelectionBlueprintContainer
        {
            protected override HitObjectOrderedSelectionContainer Content { get; }

            public Vector2 ContentRelativeToAbsoluteFactor => Content.RelativeToAbsoluteFactor;

            public TimelineSelectionBlueprintContainer()
            {
                AddInternal(new TimelinePart<SelectionBlueprint<HitObject>>(Content = new HitObjectOrderedSelectionContainer { RelativeSizeAxes = Axes.Both }) { RelativeSizeAxes = Axes.Both });
            }

            public override void ChangeChildDepth(SelectionBlueprint<HitObject> child, float newDepth)
            {
                // timeline blueprint container also contains a blueprint for current placement, if present
                // (see `placementChanged()` callback above).
                // because the current placement hitobject is generally going to be mutated during the placement,
                // it is possible for `Content`'s children to become unsorted when the user moves the placement around,
                // which can culminate in a critical failure when attempting to binary-search children here
                // using `HitObjectOrderedSelectionContainer`'s custom comparer.
                // thus, always force a re-sort of objects before attempting to change child depth to avoid this scenario.
                Content.Sort();
                base.ChangeChildDepth(child, newDepth);
            }
        }
    }
}<|MERGE_RESOLUTION|>--- conflicted
+++ resolved
@@ -155,17 +155,11 @@
                 if (hitObject.GetEndTime() < editorClock.CurrentTime - timeline.VisibleRange / 2)
                     break;
 
-<<<<<<< HEAD
-                foreach (var sample in hitObject.Samples)
-                {
-                    if (!HitSampleInfo.AllBanks.Contains(sample.Bank))
-=======
                 for (int i = 0; i < hitObject.Samples.Count; i++)
                 {
                     var sample = hitObject.Samples[i];
 
                     if (!HitSampleInfo.ALL_BANKS.Contains(sample.Bank))
->>>>>>> c20b836d
                         minimumGap = Math.Max(minimumGap, absolute_minimum_gap + sample.Bank.Length * 3);
                 }
 
@@ -173,12 +167,6 @@
                 {
                     smallestTimeGap = Math.Min(smallestTimeGap, hasRepeats.Duration / hasRepeats.SpanCount() / 2);
 
-<<<<<<< HEAD
-                    foreach (var sample in hasRepeats.NodeSamples.SelectMany(s => s))
-                    {
-                        if (!HitSampleInfo.AllBanks.Contains(sample.Bank))
-                            minimumGap = Math.Max(minimumGap, absolute_minimum_gap + sample.Bank.Length * 3);
-=======
                     for (int i = 0; i < hasRepeats.NodeSamples.Count; i++)
                     {
                         var node = hasRepeats.NodeSamples[i];
@@ -190,7 +178,6 @@
                             if (!HitSampleInfo.ALL_BANKS.Contains(sample.Bank))
                                 minimumGap = Math.Max(minimumGap, absolute_minimum_gap + sample.Bank.Length * 3);
                         }
->>>>>>> c20b836d
                     }
                 }
 
