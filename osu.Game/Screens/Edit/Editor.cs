--- conflicted
+++ resolved
@@ -411,18 +411,14 @@
                 clock.SeekForward(!clock.IsRunning, amount);
         }
 
-<<<<<<< HEAD
         private void saveBeatmap()
         {
             // apply any set-level metadata changes.
             beatmapManager.Update(playableBeatmap.BeatmapInfo.BeatmapSet);
 
             // save the loaded beatmap's data stream.
-            beatmapManager.Save(playableBeatmap.BeatmapInfo, editorBeatmap);
-        }
-=======
-        private void saveBeatmap() => beatmapManager.Save(playableBeatmap.BeatmapInfo, editorBeatmap, editorBeatmap.BeatmapSkin);
->>>>>>> 3347f57e
+            beatmapManager.Save(playableBeatmap.BeatmapInfo, editorBeatmap, editorBeatmap.BeatmapSkin);
+        }
 
         private void exportBeatmap()
         {
