--- conflicted
+++ resolved
@@ -43,15 +43,8 @@
 
         public bool HasFailed { get; private set; }
 
-<<<<<<< HEAD
-        public bool AllowPause { get; set; } = true;
-        public bool AllowLeadIn { get; set; } = true;
-        public bool AllowResults { get; set; } = true;
-
         public bool PauseOnFocusLost { get; set; } = true;
 
-=======
->>>>>>> a1fa497e
         private Bindable<bool> mouseWheelDisabled;
 
         private readonly Bindable<bool> storyboardReplacesBackground = new Bindable<bool>();
