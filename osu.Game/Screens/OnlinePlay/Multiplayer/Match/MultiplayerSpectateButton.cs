--- conflicted
+++ resolved
@@ -78,13 +78,5 @@
                                    && Client.Room.State != MultiplayerRoomState.Closed
                                    && !operationInProgress.Value;
         }
-<<<<<<< HEAD
-
-        private partial class ButtonWithTrianglesExposed : TriangleButton
-        {
-            public new Triangles Triangles => base.Triangles;
-        }
-=======
->>>>>>> a841d35e
     }
 }