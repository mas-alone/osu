// Copyright (c) ppy Pty Ltd <contact@ppy.sh>. Licensed under the MIT Licence.
// See the LICENCE file in the repository root for full licence text.

using System.Diagnostics;
using osu.Framework.Allocation;
using osu.Framework.Logging;
using osu.Framework.Screens;
using osu.Game.Online.Multiplayer;
using osu.Game.Screens.OnlinePlay.Components;
using osu.Game.Screens.OnlinePlay.Lounge;

namespace osu.Game.Screens.OnlinePlay.Multiplayer
{
    public class Multiplayer : OnlinePlayScreen
    {
        [Resolved]
        private MultiplayerClient client { get; set; }

        protected override void LoadComplete()
        {
            base.LoadComplete();

            client.RoomUpdated += onRoomUpdated;
            client.LoadAborted += onLoadAborted;
            onRoomUpdated();
        }

        private void onRoomUpdated()
        {
            if (client.Room == null)
                return;

            Debug.Assert(client.LocalUser != null);

            // If the user exits gameplay before score submission completes, we'll transition to idle when results has been prepared.
            if (client.LocalUser.State == MultiplayerUserState.Results && this.IsCurrentScreen())
                transitionFromResults();
        }

<<<<<<< HEAD
        private void onLoadAborted()
        {
            // If the server aborts gameplay for this user (due to loading too slow), exit gameplay screens.
            if (!this.IsCurrentScreen())
            {
                Logger.Log("Gameplay aborted because loading the beatmap took too long.", LoggingTarget.Runtime, LogLevel.Important);
                this.MakeCurrent();
            }
        }

        public override void OnResuming(IScreen last)
=======
        public override void OnResuming(ScreenTransitionEvent e)
>>>>>>> b283586f
        {
            base.OnResuming(e);

            if (client.Room == null)
                return;

<<<<<<< HEAD
            Debug.Assert(client.LocalUser != null);

            if (!(last is MultiplayerPlayerLoader playerLoader))
=======
            if (!(e.Last is MultiplayerPlayerLoader playerLoader))
>>>>>>> b283586f
                return;

            // Nothing needs to be done if already in the idle state (e.g. via load being aborted by the server).
            if (client.LocalUser.State == MultiplayerUserState.Idle)
                return;

            // If gameplay wasn't finished, then we have a simple path back to the idle state by aborting gameplay.
            if (!playerLoader.GameplayPassed)
            {
                client.AbortGameplay().FireAndForget();
                return;
            }

            // If gameplay was completed and the user went all the way to results, we'll transition to idle here.
            // Otherwise, the transition will happen in onRoomUpdated().
            transitionFromResults();
        }

        private void transitionFromResults()
        {
            Debug.Assert(client.LocalUser != null);

            if (client.LocalUser.State == MultiplayerUserState.Results)
                client.ChangeState(MultiplayerUserState.Idle);
        }

        protected override string ScreenTitle => "Multiplayer";

        protected override RoomManager CreateRoomManager() => new MultiplayerRoomManager();

        protected override LoungeSubScreen CreateLounge() => new MultiplayerLoungeSubScreen();

        protected override void Dispose(bool isDisposing)
        {
            base.Dispose(isDisposing);

            if (client != null)
                client.RoomUpdated -= onRoomUpdated;
        }
    }
}<|MERGE_RESOLUTION|>--- conflicted
+++ resolved
@@ -37,7 +37,6 @@
                 transitionFromResults();
         }
 
-<<<<<<< HEAD
         private void onLoadAborted()
         {
             // If the server aborts gameplay for this user (due to loading too slow), exit gameplay screens.
@@ -48,23 +47,16 @@
             }
         }
 
-        public override void OnResuming(IScreen last)
-=======
         public override void OnResuming(ScreenTransitionEvent e)
->>>>>>> b283586f
         {
             base.OnResuming(e);
 
             if (client.Room == null)
                 return;
 
-<<<<<<< HEAD
             Debug.Assert(client.LocalUser != null);
 
-            if (!(last is MultiplayerPlayerLoader playerLoader))
-=======
             if (!(e.Last is MultiplayerPlayerLoader playerLoader))
->>>>>>> b283586f
                 return;
 
             // Nothing needs to be done if already in the idle state (e.g. via load being aborted by the server).
