--- conflicted
+++ resolved
@@ -162,7 +162,6 @@
 
             const double fade_time = 50;
 
-<<<<<<< HEAD
             var ruleset = rulesets.GetRuleset(Room.Settings.RulesetID);
 
             var currentModeRank = User.User?.GetStatisticsFor(ruleset)?.GlobalRank;
@@ -172,10 +171,7 @@
 
             userRankText.Text = currentModeRank != null ? $"#{currentModeRank.Value:N0}" : string.Empty;
 
-            userStateDisplay.Status = User.State;
-=======
             userStateDisplay.UpdateStatus(User.State, User.BeatmapAvailability);
->>>>>>> 335af047
 
             if (Room.Host?.Equals(User) == true)
                 crown.FadeIn(fade_time);
