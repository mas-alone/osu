// Copyright (c) ppy Pty Ltd <contact@ppy.sh>. Licensed under the MIT Licence.
// See the LICENCE file in the repository root for full licence text.

using System;
using System.Collections.Generic;
using System.Collections.Specialized;
using System.Linq;
using osu.Framework.Allocation;
using osu.Framework.Audio;
using osu.Framework.Audio.Sample;
using osu.Framework.Bindables;
using osu.Framework.Graphics;
using osu.Framework.Graphics.Containers;
using osu.Framework.Screens;
using osu.Game.Audio;
using osu.Game.Beatmaps;
using osu.Game.Online.Rooms;
using osu.Game.Overlays;
using osu.Game.Overlays.Mods;
using osu.Game.Rulesets.Mods;
using osu.Game.Screens.Play;

namespace osu.Game.Screens.OnlinePlay.Match
{
    [Cached(typeof(IPreviewTrackOwner))]
    public abstract class RoomSubScreen : OnlinePlaySubScreen, IPreviewTrackOwner
    {
        [Cached(typeof(IBindable<PlaylistItem>))]
        protected readonly Bindable<PlaylistItem> SelectedItem = new Bindable<PlaylistItem>();

        public override bool DisallowExternalBeatmapRulesetChanges => true;

        private readonly ModSelectOverlay userModsSelectOverlay;

        /// <summary>
        /// A container that provides controls for selection of user mods.
        /// This will be shown/hidden automatically when applicable.
        /// </summary>
        protected Drawable UserModsSection;

        private Sample sampleStart;

        /// <summary>
        /// Any mods applied by/to the local user.
        /// </summary>
        protected readonly Bindable<IReadOnlyList<Mod>> UserMods = new Bindable<IReadOnlyList<Mod>>(Array.Empty<Mod>());

        [Resolved]
        private MusicController music { get; set; }

        [Resolved]
        private BeatmapManager beatmapManager { get; set; }

        [Resolved(canBeNull: true)]
        protected OnlinePlayScreen ParentScreen { get; private set; }

        private IBindable<WeakReference<BeatmapSetInfo>> managerUpdated;

        [Cached]
        protected OnlinePlayBeatmapAvailablilityTracker BeatmapAvailablilityTracker { get; }

        protected IBindable<BeatmapAvailability> BeatmapAvailability => BeatmapAvailablilityTracker.Availability;

        protected RoomSubScreen()
        {
            AddRangeInternal(new Drawable[]
            {
                BeatmapAvailablilityTracker = new OnlinePlayBeatmapAvailablilityTracker
                {
                    SelectedItem = { BindTarget = SelectedItem }
                },
                new Container
                {
                    Anchor = Anchor.BottomLeft,
                    Origin = Anchor.BottomLeft,
                    Depth = float.MinValue,
                    RelativeSizeAxes = Axes.Both,
                    Height = 0.5f,
                    Padding = new MarginPadding { Horizontal = HORIZONTAL_OVERFLOW_PADDING },
                    Child = userModsSelectOverlay = new UserModSelectOverlay
                    {
                        SelectedMods = { BindTarget = UserMods },
                        IsValidMod = _ => false
                    }
                },
            });
        }

        protected override void ClearInternal(bool disposeChildren = true) =>
            throw new InvalidOperationException($"{nameof(RoomSubScreen)}'s children should not be cleared as it will remove required components");

        [BackgroundDependencyLoader]
        private void load(AudioManager audio)
        {
            sampleStart = audio.Samples.Get(@"SongSelect/confirm-selection");
        }

        protected override void LoadComplete()
        {
            base.LoadComplete();

            SelectedItem.BindValueChanged(_ => Scheduler.AddOnce(selectedItemChanged));
<<<<<<< HEAD

            Playlist.BindCollectionChanged(onPlaylistChanged, true);
=======
>>>>>>> a2aec6bc

            managerUpdated = beatmapManager.ItemUpdated.GetBoundCopy();
            managerUpdated.BindValueChanged(beatmapUpdated);

            UserMods.BindValueChanged(_ => Scheduler.AddOnce(UpdateMods));
        }

        public override bool OnBackButton()
        {
            if (userModsSelectOverlay.State.Value == Visibility.Visible)
            {
                userModsSelectOverlay.Hide();
                return true;
            }

            return base.OnBackButton();
        }

        private void onPlaylistChanged(object sender, NotifyCollectionChangedEventArgs e) =>
            SelectedItem.Value = Playlist.FirstOrDefault();

        protected void ShowUserModSelect() => userModsSelectOverlay.Show();

        public override void OnEntering(IScreen last)
        {
            base.OnEntering(last);
            beginHandlingTrack();
        }

        public override void OnSuspending(IScreen next)
        {
            endHandlingTrack();
            base.OnSuspending(next);
        }

        public override void OnResuming(IScreen last)
        {
            base.OnResuming(last);
            beginHandlingTrack();
            Scheduler.AddOnce(UpdateMods);
        }

        public override bool OnExiting(IScreen next)
        {
            RoomManager?.PartRoom();
            Mods.Value = Array.Empty<Mod>();

            endHandlingTrack();

            return base.OnExiting(next);
        }

        protected void StartPlay(Func<Player> player)
        {
            sampleStart?.Play();
            ParentScreen?.Push(new PlayerLoader(player));
        }

        private void selectedItemChanged()
        {
            updateWorkingBeatmap();

            var selected = SelectedItem.Value;

            if (selected == null)
                return;

            // Remove any user mods that are no longer allowed.
            UserMods.Value = UserMods.Value
                                     .Where(m => selected.AllowedMods.Any(a => m.GetType() == a.GetType()))
                                     .ToList();

            UpdateMods();

            Ruleset.Value = selected.Ruleset.Value;

            if (selected.AllowedMods.Any() != true)
            {
                UserModsSection?.Hide();
                userModsSelectOverlay.Hide();
                userModsSelectOverlay.IsValidMod = _ => false;
            }
            else
            {
                UserModsSection?.Show();
                userModsSelectOverlay.IsValidMod = m => selected.AllowedMods.Any(a => a.GetType() == m.GetType());
            }
        }

        private void beatmapUpdated(ValueChangedEvent<WeakReference<BeatmapSetInfo>> weakSet) => Schedule(updateWorkingBeatmap);

        private void updateWorkingBeatmap()
        {
            var beatmap = SelectedItem.Value?.Beatmap.Value;

            // Retrieve the corresponding local beatmap, since we can't directly use the playlist's beatmap info
            var localBeatmap = beatmap == null ? null : beatmapManager.QueryBeatmap(b => b.OnlineBeatmapID == beatmap.OnlineBeatmapID);

            Beatmap.Value = beatmapManager.GetWorkingBeatmap(localBeatmap);
        }

        protected virtual void UpdateMods()
        {
            if (SelectedItem.Value == null)
                return;

            Mods.Value = UserMods.Value.Concat(SelectedItem.Value.RequiredMods).ToList();
        }

        private void beginHandlingTrack()
        {
            Beatmap.BindValueChanged(applyLoopingToTrack, true);
        }

        private void endHandlingTrack()
        {
            Beatmap.ValueChanged -= applyLoopingToTrack;
            cancelTrackLooping();
        }

        private void applyLoopingToTrack(ValueChangedEvent<WorkingBeatmap> _ = null)
        {
            if (!this.IsCurrentScreen())
                return;

            var track = Beatmap.Value?.Track;

            if (track != null)
            {
                Beatmap.Value.PrepareTrackForPreviewLooping();
                music?.EnsurePlayingSomething();
            }
        }

        private void cancelTrackLooping()
        {
            var track = Beatmap?.Value?.Track;

            if (track != null)
                track.Looping = false;
        }

        private class UserModSelectOverlay : LocalPlayerModSelectOverlay
        {
        }
    }
}<|MERGE_RESOLUTION|>--- conflicted
+++ resolved
@@ -3,7 +3,6 @@
 
 using System;
 using System.Collections.Generic;
-using System.Collections.Specialized;
 using System.Linq;
 using osu.Framework.Allocation;
 using osu.Framework.Audio;
@@ -100,11 +99,6 @@
             base.LoadComplete();
 
             SelectedItem.BindValueChanged(_ => Scheduler.AddOnce(selectedItemChanged));
-<<<<<<< HEAD
-
-            Playlist.BindCollectionChanged(onPlaylistChanged, true);
-=======
->>>>>>> a2aec6bc
 
             managerUpdated = beatmapManager.ItemUpdated.GetBoundCopy();
             managerUpdated.BindValueChanged(beatmapUpdated);
@@ -122,9 +116,6 @@
 
             return base.OnBackButton();
         }
-
-        private void onPlaylistChanged(object sender, NotifyCollectionChangedEventArgs e) =>
-            SelectedItem.Value = Playlist.FirstOrDefault();
 
         protected void ShowUserModSelect() => userModsSelectOverlay.Show();
 
