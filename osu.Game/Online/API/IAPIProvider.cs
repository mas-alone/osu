﻿// Copyright (c) ppy Pty Ltd <contact@ppy.sh>. Licensed under the MIT Licence.
// See the LICENCE file in the repository root for full licence text.

using System;
using System.Threading.Tasks;
using osu.Framework.Bindables;
using osu.Game.Localisation;
using osu.Game.Online.API.Requests.Responses;
using osu.Game.Online.Chat;
using osu.Game.Online.Notifications.WebSocket;
using osu.Game.Users;

namespace osu.Game.Online.API
{
    public interface IAPIProvider
    {
        /// <summary>
        /// The local user.
        /// </summary>
        IBindable<APIUser> LocalUser { get; }

        /// <summary>
        /// The user's friends.
        /// </summary>
        IBindableList<APIRelation> Friends { get; }

        /// <summary>
        /// The current user's activity.
        /// </summary>
        IBindable<UserActivity> Activity { get; }

        /// <summary>
        /// The language supplied by this provider to API requests.
        /// </summary>
        Language Language { get; }

        /// <summary>
        /// Retrieve the OAuth access token.
        /// </summary>
        string AccessToken { get; }

        /// <summary>
        /// Used as an identifier of a single local lazer session.
        /// Sent across the wire for the purposes of concurrency control to spectator server.
        /// </summary>
        Guid SessionIdentifier { get; }

        /// <summary>
        /// Returns whether the local user is logged in.
        /// </summary>
        bool IsLoggedIn { get; }

        /// <summary>
        /// The last username provided by the end-user.
        /// May not be authenticated.
        /// </summary>
        string ProvidedUsername { get; }

        /// <summary>
        /// The URL endpoint for this API. Does not include a trailing slash.
        /// </summary>
        string APIEndpointUrl { get; }

        /// <summary>
        /// The root URL of the website, excluding the trailing slash.
        /// </summary>
        string WebsiteRootUrl { get; }

        /// <summary>
        /// The version of the API.
        /// </summary>
        int APIVersion { get; }

        /// <summary>
        /// The last login error that occurred, if any.
        /// </summary>
        Exception? LastLoginError { get; }

        /// <summary>
        /// The current connection state of the API.
        /// This is not thread-safe and should be scheduled locally if consumed from a drawable component.
        /// </summary>
        IBindable<APIState> State { get; }

        /// <summary>
        /// Queue a new request.
        /// </summary>
        /// <param name="request">The request to perform.</param>
        void Queue(APIRequest request);

        /// <summary>
        /// Perform a request immediately, bypassing any API state checks.
        /// </summary>
        /// <remarks>
        /// Can be used to run requests as a guest user.
        /// </remarks>
        /// <param name="request">The request to perform.</param>
        void Perform(APIRequest request);

        /// <summary>
        /// Perform a request immediately, bypassing any API state checks.
        /// </summary>
        /// <remarks>
        /// Can be used to run requests as a guest user.
        /// </remarks>
        /// <param name="request">The request to perform.</param>
        Task PerformAsync(APIRequest request);

        /// <summary>
        /// Attempt to login using the provided credentials. This is a non-blocking operation.
        /// </summary>
        /// <param name="username">The user's username.</param>
        /// <param name="password">The user's password.</param>
        void Login(string username, string password);

        /// <summary>
        /// Provide a second-factor authentication code for authentication.
        /// </summary>
        /// <param name="code">The 2FA code.</param>
        void AuthenticateSecondFactor(string code);

        /// <summary>
        /// Log out the current user.
        /// </summary>
        void Logout();

        /// <summary>
<<<<<<< HEAD
=======
        /// Sets Statistics bindable.
        /// </summary>
        void UpdateStatistics(UserStatistics newStatistics);

        /// <summary>
        /// Update the friends status of the current user.
        /// </summary>
        void UpdateLocalFriends();

        /// <summary>
>>>>>>> 78084e33
        /// Schedule a callback to run on the update thread.
        /// </summary>
        internal void Schedule(Action action);

        /// <summary>
        /// Constructs a new <see cref="IHubClientConnector"/>. May be null if not supported.
        /// </summary>
        /// <param name="clientName">The name of the client this connector connects for, used for logging.</param>
        /// <param name="endpoint">The endpoint to the hub.</param>
        /// <param name="preferMessagePack">Whether to use MessagePack for serialisation if available on this platform.</param>
        IHubClientConnector? GetHubConnector(string clientName, string endpoint, bool preferMessagePack = true);

        /// <summary>
        /// Accesses the <see cref="INotificationsClient"/> used to receive asynchronous notifications from web.
        /// </summary>
        INotificationsClient NotificationsClient { get; }

        /// <summary>
        /// Creates a <see cref="IChatClient"/> instance to use in order to chat.
        /// </summary>
        IChatClient GetChatClient();

        /// <summary>
        /// Create a new user account. This is a blocking operation.
        /// </summary>
        /// <param name="email">The email to create the account with.</param>
        /// <param name="username">The username to create the account with.</param>
        /// <param name="password">The password to create the account with.</param>
        /// <returns>Any errors encoutnered during account creation.</returns>
        RegistrationRequest.RegistrationRequestErrors? CreateAccount(string email, string username, string password);
    }
}<|MERGE_RESOLUTION|>--- conflicted
+++ resolved
@@ -125,19 +125,11 @@
         void Logout();
 
         /// <summary>
-<<<<<<< HEAD
-=======
-        /// Sets Statistics bindable.
-        /// </summary>
-        void UpdateStatistics(UserStatistics newStatistics);
-
-        /// <summary>
         /// Update the friends status of the current user.
         /// </summary>
         void UpdateLocalFriends();
 
         /// <summary>
->>>>>>> 78084e33
         /// Schedule a callback to run on the update thread.
         /// </summary>
         internal void Schedule(Action action);
