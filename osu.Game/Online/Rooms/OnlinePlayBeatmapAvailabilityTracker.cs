// Copyright (c) ppy Pty Ltd <contact@ppy.sh>. Licensed under the MIT Licence.
// See the LICENCE file in the repository root for full licence text.

using System;
using osu.Framework.Allocation;
using osu.Framework.Bindables;
using osu.Framework.Graphics;
using osu.Framework.Graphics.Containers;
using osu.Framework.Logging;
using osu.Framework.Threading;
using osu.Game.Beatmaps;

namespace osu.Game.Online.Rooms
{
    /// <summary>
    /// Represent a checksum-verifying beatmap availability tracker usable for online play screens.
    ///
    /// This differs from a regular download tracking composite as this accounts for the
    /// databased beatmap set's checksum, to disallow from playing with an altered version of the beatmap.
    /// </summary>
    public sealed class OnlinePlayBeatmapAvailabilityTracker : CompositeDrawable
    {
        public readonly IBindable<PlaylistItem> SelectedItem = new Bindable<PlaylistItem>();

        // Required to allow child components to update. Can potentially be replaced with a `CompositeComponent` class if or when we make one.
        protected override bool RequiresChildrenUpdate => true;

        [Resolved]
        private BeatmapManager beatmapManager { get; set; }

        /// <summary>
        /// The availability state of the currently selected playlist item.
        /// </summary>
        public IBindable<BeatmapAvailability> Availability => availability;

        private readonly Bindable<BeatmapAvailability> availability = new Bindable<BeatmapAvailability>(BeatmapAvailability.NotDownloaded());

        private ScheduledDelegate progressUpdate;

        private BeatmapDownloadTracker downloadTracker;

        protected override void LoadComplete()
        {
            base.LoadComplete();

            SelectedItem.BindValueChanged(item =>
            {
                // the underlying playlist is regularly cleared for maintenance purposes (things which probably need to be fixed eventually).
                // to avoid exposing a state change when there may actually be none, ignore all nulls for now.
                if (item.NewValue == null)
                    return;

                downloadTracker?.RemoveAndDisposeImmediately();
<<<<<<< HEAD

                downloadTracker = new BeatmapDownloadTracker(item.NewValue.Beatmap.Value.BeatmapSet);
                downloadTracker.State.BindValueChanged(_ => updateAvailability());
                downloadTracker.Progress.BindValueChanged(_ =>
                {
                    if (downloadTracker.State.Value != DownloadState.Downloading)
                        return;

=======

                downloadTracker = new BeatmapDownloadTracker(item.NewValue.Beatmap.Value.BeatmapSet);
                downloadTracker.State.BindValueChanged(_ => updateAvailability());
                downloadTracker.Progress.BindValueChanged(_ =>
                {
                    if (downloadTracker.State.Value != DownloadState.Downloading)
                        return;

>>>>>>> 602fe372
                    // incoming progress changes are going to be at a very high rate.
                    // we don't want to flood the network with this, so rate limit how often we send progress updates.
                    if (progressUpdate?.Completed != false)
                        progressUpdate = Scheduler.AddDelayed(updateAvailability, progressUpdate == null ? 0 : 500);
                });

                AddInternal(downloadTracker);
            }, true);
        }

        private void updateAvailability()
        {
            if (downloadTracker == null)
                return;

            switch (downloadTracker.State.Value)
            {
                case DownloadState.NotDownloaded:
                    availability.Value = BeatmapAvailability.NotDownloaded();
                    break;

                case DownloadState.Downloading:
                    availability.Value = BeatmapAvailability.Downloading((float)downloadTracker.Progress.Value);
                    break;

                case DownloadState.Importing:
                    availability.Value = BeatmapAvailability.Importing();
                    break;

                case DownloadState.LocallyAvailable:
                    bool hashMatches = checkHashValidity();

                    availability.Value = hashMatches ? BeatmapAvailability.LocallyAvailable() : BeatmapAvailability.NotDownloaded();

                    // only display a message to the user if a download seems to have just completed.
                    if (!hashMatches && downloadTracker.Progress.Value == 1)
                        Logger.Log("The imported beatmap set does not match the online version.", LoggingTarget.Runtime, LogLevel.Important);

                    break;

                default:
                    throw new ArgumentOutOfRangeException();
            }
        }

        private bool checkHashValidity()
        {
            int onlineId = SelectedItem.Value.Beatmap.Value.OnlineID;
            string checksum = SelectedItem.Value.Beatmap.Value.MD5Hash;

<<<<<<< HEAD
            var beatmap = beatmapManager.QueryBeatmap(b => b.OnlineBeatmapID == onlineId && b.MD5Hash == checksum);
            return beatmap?.BeatmapSet.DeletePending == false;
=======
            return beatmapManager.QueryBeatmap(b => b.OnlineBeatmapID == onlineId && b.MD5Hash == checksum && !b.BeatmapSet.DeletePending) != null;
>>>>>>> 602fe372
        }
    }
}<|MERGE_RESOLUTION|>--- conflicted
+++ resolved
@@ -51,7 +51,6 @@
                     return;
 
                 downloadTracker?.RemoveAndDisposeImmediately();
-<<<<<<< HEAD
 
                 downloadTracker = new BeatmapDownloadTracker(item.NewValue.Beatmap.Value.BeatmapSet);
                 downloadTracker.State.BindValueChanged(_ => updateAvailability());
@@ -60,16 +59,6 @@
                     if (downloadTracker.State.Value != DownloadState.Downloading)
                         return;
 
-=======
-
-                downloadTracker = new BeatmapDownloadTracker(item.NewValue.Beatmap.Value.BeatmapSet);
-                downloadTracker.State.BindValueChanged(_ => updateAvailability());
-                downloadTracker.Progress.BindValueChanged(_ =>
-                {
-                    if (downloadTracker.State.Value != DownloadState.Downloading)
-                        return;
-
->>>>>>> 602fe372
                     // incoming progress changes are going to be at a very high rate.
                     // we don't want to flood the network with this, so rate limit how often we send progress updates.
                     if (progressUpdate?.Completed != false)
@@ -120,12 +109,7 @@
             int onlineId = SelectedItem.Value.Beatmap.Value.OnlineID;
             string checksum = SelectedItem.Value.Beatmap.Value.MD5Hash;
 
-<<<<<<< HEAD
-            var beatmap = beatmapManager.QueryBeatmap(b => b.OnlineBeatmapID == onlineId && b.MD5Hash == checksum);
-            return beatmap?.BeatmapSet.DeletePending == false;
-=======
             return beatmapManager.QueryBeatmap(b => b.OnlineBeatmapID == onlineId && b.MD5Hash == checksum && !b.BeatmapSet.DeletePending) != null;
->>>>>>> 602fe372
         }
     }
 }