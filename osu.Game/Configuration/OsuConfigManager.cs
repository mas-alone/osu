﻿// Copyright (c) ppy Pty Ltd <contact@ppy.sh>. Licensed under the MIT Licence.
// See the LICENCE file in the repository root for full licence text.

using osu.Framework.Bindables;
using osu.Framework.Configuration;
using osu.Framework.Configuration.Tracking;
using osu.Framework.Extensions;
using osu.Framework.Platform;
using osu.Framework.Testing;
using osu.Game.Input;
using osu.Game.Overlays;
using osu.Game.Rulesets.Scoring;
using osu.Game.Screens.Select;
using osu.Game.Screens.Select.Filter;

namespace osu.Game.Configuration
{
    [ExcludeFromDynamicCompile]
    public class OsuConfigManager : IniConfigManager<OsuSetting>
    {
        protected override void InitialiseDefaults()
        {
            // UI/selection defaults
            Set(OsuSetting.Ruleset, 0, 0, int.MaxValue);
            Set(OsuSetting.Skin, 0, -1, int.MaxValue);

            Set(OsuSetting.BeatmapDetailTab, PlayBeatmapDetailArea.TabType.Details);
            Set(OsuSetting.BeatmapDetailModsFilter, false);

            Set(OsuSetting.ShowConvertedBeatmaps, true);
            Set(OsuSetting.DisplayStarsMinimum, 0.0, 0, 10, 0.1);
            Set(OsuSetting.DisplayStarsMaximum, 10.1, 0, 10.1, 0.1);

            Set(OsuSetting.SongSelectGroupingMode, GroupMode.All);
            Set(OsuSetting.SongSelectSortingMode, SortMode.Title);

            Set(OsuSetting.RandomSelectAlgorithm, RandomSelectAlgorithm.RandomPermutation);

            Set(OsuSetting.ChatDisplayHeight, ChatOverlay.DEFAULT_HEIGHT, 0.2f, 1f);

            // Online settings
            Set(OsuSetting.Username, string.Empty);
            Set(OsuSetting.Token, string.Empty);

            Set(OsuSetting.SavePassword, false).ValueChanged += enabled =>
            {
                if (enabled.NewValue) Set(OsuSetting.SaveUsername, true);
            };

            Set(OsuSetting.SaveUsername, true).ValueChanged += enabled =>
            {
                if (!enabled.NewValue) Set(OsuSetting.SavePassword, false);
            };

            Set(OsuSetting.ExternalLinkWarning, true);
            Set(OsuSetting.PreferNoVideo, false);

            // Audio
            Set(OsuSetting.VolumeInactive, 0.25, 0, 1, 0.01);

            Set(OsuSetting.MenuVoice, true);
            Set(OsuSetting.MenuMusic, true);

            Set(OsuSetting.AudioOffset, 0, -500.0, 500.0, 1);

            // Input
            Set(OsuSetting.MenuCursorSize, 1.0f, 0.5f, 2f, 0.01f);
            Set(OsuSetting.GameplayCursorSize, 1.0f, 0.1f, 2f, 0.01f);
            Set(OsuSetting.AutoCursorSize, false);

            Set(OsuSetting.MouseDisableButtons, false);
            Set(OsuSetting.MouseDisableWheel, false);
            Set(OsuSetting.ConfineMouseMode, OsuConfineMouseMode.DuringGameplay);

            // Graphics
            Set(OsuSetting.ShowFpsDisplay, false);

            Set(OsuSetting.ShowStoryboard, true);
            Set(OsuSetting.BeatmapSkins, true);
            Set(OsuSetting.BeatmapHitsounds, true);

            Set(OsuSetting.CursorRotation, true);

            Set(OsuSetting.MenuParallax, true);

            // Gameplay
            Set(OsuSetting.DimLevel, 0.8, 0, 1, 0.01);
            Set(OsuSetting.BlurLevel, 0, 0, 1, 0.01);
            Set(OsuSetting.LightenDuringBreaks, true);

            Set(OsuSetting.HitLighting, true);

            Set(OsuSetting.ShowInterface, true);
            Set(OsuSetting.ShowProgressGraph, true);
            Set(OsuSetting.ShowHealthDisplayWhenCantFail, true);
            Set(OsuSetting.FadePlayfieldWhenHealthLow, true);
            Set(OsuSetting.KeyOverlay, false);
            Set(OsuSetting.PositionalHitSounds, true);
            Set(OsuSetting.AlwaysPlayFirstComboBreak, true);
            Set(OsuSetting.ScoreMeter, ScoreMeterType.HitErrorBoth);

            Set(OsuSetting.FloatingComments, false);

            Set(OsuSetting.ScoreDisplayMode, ScoringMode.Standardised);

            Set(OsuSetting.IncreaseFirstObjectVisibility, true);
            Set(OsuSetting.GameplayDisableWinKey, true);

            Set(OsuSetting.ShowPlayfieldBorder, false);

            // Update
            Set(OsuSetting.ReleaseStream, ReleaseStream.Lazer);

            Set(OsuSetting.Version, string.Empty);

            Set(OsuSetting.ScreenshotFormat, ScreenshotFormat.Jpg);
            Set(OsuSetting.ScreenshotCaptureMenuCursor, false);

            Set(OsuSetting.SongSelectRightMouseScroll, false);

            Set(OsuSetting.Scaling, ScalingMode.Off);

            Set(OsuSetting.ScalingSizeX, 0.8f, 0.2f, 1f);
            Set(OsuSetting.ScalingSizeY, 0.8f, 0.2f, 1f);

            Set(OsuSetting.ScalingPositionX, 0.5f, 0f, 1f);
            Set(OsuSetting.ScalingPositionY, 0.5f, 0f, 1f);

            Set(OsuSetting.UIScale, 1f, 0.8f, 1.6f, 0.01f);

            Set(OsuSetting.UIHoldActivationDelay, 200f, 0f, 500f, 50f);

            Set(OsuSetting.IntroSequence, IntroSequence.Triangles);

            Set(OsuSetting.MenuBackgroundSource, BackgroundSource.Skin);
        }

        public OsuConfigManager(Storage storage)
            : base(storage)
        {
            Migrate();
        }

        public void Migrate()
        {
            // arrives as 2020.123.0
            var rawVersion = Get<string>(OsuSetting.Version);

            if (rawVersion.Length < 6)
                return;

            var pieces = rawVersion.Split('.');

            // on a fresh install or when coming from a non-release build, execution will end here.
            // we don't want to run migrations in such cases.
            if (!int.TryParse(pieces[0], out int year)) return;
            if (!int.TryParse(pieces[1], out int monthDay)) return;

            int combined = (year * 10000) + monthDay;

            if (combined < 20200305)
            {
                // the maximum value of this setting was changed.
                // if we don't manually increase this, it causes song select to filter out beatmaps the user expects to see.
                var maxStars = (BindableDouble)GetOriginalBindable<double>(OsuSetting.DisplayStarsMaximum);

                if (maxStars.Value == 10)
                    maxStars.Value = maxStars.MaxValue;
            }
        }

        public override TrackedSettings CreateTrackedSettings() => new TrackedSettings
        {
            new TrackedSetting<bool>(OsuSetting.MouseDisableButtons, v => new SettingDescription(!v, "gameplay mouse buttons", v ? "disabled" : "enabled")),
            new TrackedSetting<ScalingMode>(OsuSetting.Scaling, m => new SettingDescription(m, "scaling", m.GetDescription())),
        };
    }

    public enum OsuSetting
    {
        Ruleset,
        Token,
        MenuCursorSize,
        GameplayCursorSize,
        AutoCursorSize,
        DimLevel,
        BlurLevel,
        LightenDuringBreaks,
        ShowStoryboard,
        KeyOverlay,
        PositionalHitSounds,
        AlwaysPlayFirstComboBreak,
        ScoreMeter,
        FloatingComments,
        ShowInterface,
        ShowProgressGraph,
        ShowHealthDisplayWhenCantFail,
        FadePlayfieldWhenHealthLow,
        MouseDisableButtons,
        MouseDisableWheel,
        ConfineMouseMode,
        AudioOffset,
        VolumeInactive,
        MenuMusic,
        MenuVoice,
        CursorRotation,
        MenuParallax,
        BeatmapDetailTab,
        BeatmapDetailModsFilter,
        Username,
        ReleaseStream,
        SavePassword,
        SaveUsername,
        DisplayStarsMinimum,
        DisplayStarsMaximum,
        SongSelectGroupingMode,
        SongSelectSortingMode,
        RandomSelectAlgorithm,
        ShowFpsDisplay,
        ChatDisplayHeight,
        Version,
        ShowConvertedBeatmaps,
        Skin,
        ScreenshotFormat,
        ScreenshotCaptureMenuCursor,
        SongSelectRightMouseScroll,
        BeatmapSkins,
        BeatmapHitsounds,
        IncreaseFirstObjectVisibility,
        ScoreDisplayMode,
        ExternalLinkWarning,
        PreferNoVideo,
        Scaling,
        ScalingPositionX,
        ScalingPositionY,
        ScalingSizeX,
        ScalingSizeY,
        UIScale,
        IntroSequence,
        UIHoldActivationDelay,
        HitLighting,
        MenuBackgroundSource,
<<<<<<< HEAD
        ShowPlayfieldBorder,
        GameplayDisableWinKey
=======
        GameplayDisableWinKey,
>>>>>>> b940a7ce
    }
}<|MERGE_RESOLUTION|>--- conflicted
+++ resolved
@@ -240,11 +240,7 @@
         UIHoldActivationDelay,
         HitLighting,
         MenuBackgroundSource,
-<<<<<<< HEAD
+        GameplayDisableWinKey,
         ShowPlayfieldBorder,
-        GameplayDisableWinKey
-=======
-        GameplayDisableWinKey,
->>>>>>> b940a7ce
     }
 }