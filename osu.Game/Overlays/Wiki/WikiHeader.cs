// Copyright (c) ppy Pty Ltd <contact@ppy.sh>. Licensed under the MIT Licence.
// See the LICENCE file in the repository root for full licence text.

using System;
using System.Linq;
using osu.Framework.Bindables;
using osu.Framework.Graphics;
using osu.Framework.Localisation;
<<<<<<< HEAD
using osu.Game.Localisation;
=======
>>>>>>> 23ef666f
using osu.Game.Online.API.Requests.Responses;
using osu.Game.Resources.Localisation.Web;

namespace osu.Game.Overlays.Wiki
{
    public class WikiHeader : BreadcrumbControlOverlayHeader
    {
        private const string index_path = "Main_Page";

        public static LocalisableString IndexPageString => LayoutStrings.HeaderHelpIndex;

        public readonly Bindable<APIWikiPage> WikiPageData = new Bindable<APIWikiPage>();

        public Action ShowIndexPage;
        public Action ShowParentPage;

        public WikiHeader()
        {
            TabControl.AddItem(IndexPageString);
            Current.Value = IndexPageString;

            WikiPageData.BindValueChanged(onWikiPageChange);
            Current.BindValueChanged(onCurrentChange);
        }

        private void onWikiPageChange(ValueChangedEvent<APIWikiPage> e)
        {
            if (e.NewValue == null)
                return;

            TabControl.Clear();
            Current.Value = string.Empty;

            TabControl.AddItem(IndexPageString);

            if (e.NewValue.Path == index_path)
            {
                Current.Value = IndexPageString;
                return;
            }

            if (e.NewValue.Subtitle != null)
                TabControl.AddItem(e.NewValue.Subtitle);

            TabControl.AddItem(e.NewValue.Title);
            Current.Value = e.NewValue.Title;
        }

<<<<<<< HEAD
        private void onCurrentChange(ValueChangedEvent<LocalisableString> e)
=======
        private void onCurrentChange(ValueChangedEvent<LocalisableString?> e)
>>>>>>> 23ef666f
        {
            if (e.NewValue == TabControl.Items.LastOrDefault())
                return;

            if (e.NewValue == IndexPageString)
            {
                ShowIndexPage?.Invoke();
                return;
            }

            ShowParentPage?.Invoke();
        }

        protected override Drawable CreateBackground() => new OverlayHeaderBackground(@"Headers/wiki");

        protected override OverlayTitle CreateTitle() => new WikiHeaderTitle();

        private class WikiHeaderTitle : OverlayTitle
        {
            public WikiHeaderTitle()
            {
                Title = NamedOverlayComponentStrings.WikiTitle;
                Description = NamedOverlayComponentStrings.WikiDescription;
                IconTexture = "Icons/Hexacons/wiki";
            }
        }
    }
}<|MERGE_RESOLUTION|>--- conflicted
+++ resolved
@@ -6,10 +6,7 @@
 using osu.Framework.Bindables;
 using osu.Framework.Graphics;
 using osu.Framework.Localisation;
-<<<<<<< HEAD
 using osu.Game.Localisation;
-=======
->>>>>>> 23ef666f
 using osu.Game.Online.API.Requests.Responses;
 using osu.Game.Resources.Localisation.Web;
 
@@ -58,11 +55,7 @@
             Current.Value = e.NewValue.Title;
         }
 
-<<<<<<< HEAD
-        private void onCurrentChange(ValueChangedEvent<LocalisableString> e)
-=======
         private void onCurrentChange(ValueChangedEvent<LocalisableString?> e)
->>>>>>> 23ef666f
         {
             if (e.NewValue == TabControl.Items.LastOrDefault())
                 return;
