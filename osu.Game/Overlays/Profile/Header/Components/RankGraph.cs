--- conflicted
+++ resolved
@@ -17,14 +17,6 @@
     {
         private const int ranked_days = 88;
 
-<<<<<<< HEAD
-=======
-        private readonly RankChartLineGraph graph;
-        private readonly OsuSpriteText placeholder;
-
-        private KeyValuePair<int, int>[] ranks;
-        private int hoveredIndex = -1;
->>>>>>> 8788ef74
         public readonly Bindable<UserStatistics> Statistics = new Bindable<UserStatistics>();
 
         private readonly OsuSpriteText placeholder;
@@ -33,38 +25,11 @@
         {
             Add(placeholder = new OsuSpriteText
             {
-<<<<<<< HEAD
                 Anchor = Anchor.Centre,
                 Origin = Anchor.Centre,
                 Text = "No recent plays",
                 Font = OsuFont.GetFont(size: 12, weight: FontWeight.Regular)
             });
-=======
-                placeholder = new OsuSpriteText
-                {
-                    Anchor = Anchor.Centre,
-                    Origin = Anchor.Centre,
-                    Text = "No recent plays",
-                    Font = OsuFont.GetFont(size: 12, weight: FontWeight.Regular)
-                },
-                graph = new RankChartLineGraph
-                {
-                    Anchor = Anchor.BottomCentre,
-                    Origin = Anchor.BottomCentre,
-                    RelativeSizeAxes = Axes.Both,
-                    Y = -secondary_textsize,
-                    Alpha = 0,
-                }
-            };
-
-            graph.OnBallMove += i => hoveredIndex = i;
-        }
-
-        [BackgroundDependencyLoader]
-        private void load(OsuColour colours)
-        {
-            graph.LineColour = colours.Yellow;
->>>>>>> 8788ef74
         }
 
         protected override void LoadComplete()
@@ -75,54 +40,11 @@
 
         private void updateStatistics(UserStatistics statistics)
         {
-<<<<<<< HEAD
             int[] userRanks = statistics?.RankHistory?.Data;
-
             Data = userRanks?.Select((x, index) => new KeyValuePair<int, int>(index, x)).Where(x => x.Value != 0).ToArray();
         }
 
         protected override float GetDataPointHeight(int rank) => -MathF.Log(rank);
-=======
-            placeholder.FadeIn(fade_duration, Easing.Out);
-            hoveredIndex = -1;
-
-            if (statistics?.Ranks.Global == null)
-            {
-                graph.FadeOut(fade_duration, Easing.Out);
-                ranks = null;
-                return;
-            }
-
-            int[] userRanks = statistics.RankHistory?.Data ?? new[] { statistics.Ranks.Global.Value };
-            ranks = userRanks.Select((x, index) => new KeyValuePair<int, int>(index, x)).Where(x => x.Value != 0).ToArray();
-
-            if (ranks.Length > 1)
-            {
-                placeholder.FadeOut(fade_duration, Easing.Out);
-
-                graph.DefaultValueCount = ranks.Length;
-                graph.Values = ranks.Select(x => -MathF.Log(x.Value));
-            }
-
-            graph.FadeTo(ranks.Length > 1 ? 1 : 0, fade_duration, Easing.Out);
-
-            if (IsHovered)
-                graph.UpdateBallPosition(lastHoverPosition);
-        }
-
-        private float lastHoverPosition;
-
-        protected override bool OnHover(HoverEvent e)
-        {
-            if (ranks?.Length > 1)
-            {
-                graph.UpdateBallPosition(lastHoverPosition = e.MousePosition.X);
-                graph.ShowBar();
-            }
-
-            return base.OnHover(e);
-        }
->>>>>>> 8788ef74
 
         protected override void ShowGraph()
         {
@@ -132,13 +54,8 @@
 
         protected override void HideGraph()
         {
-<<<<<<< HEAD
             base.HideGraph();
             placeholder.FadeIn(FADE_DURATION, Easing.Out);
-=======
-            graph.HideBar();
-            base.OnHoverLost(e);
->>>>>>> 8788ef74
         }
 
         protected override object GetTooltipContent(int index, int rank)
@@ -147,54 +64,9 @@
 
             return new TooltipDisplayContent
             {
-<<<<<<< HEAD
                 Rank = $"#{rank:N0}",
                 Time = days == 0 ? "now" : $"{"day".ToQuantity(days)} ago"
             };
-=======
-                ballBg.Colour = colourProvider.Background5;
-                movingBall.BorderColour = line.Colour = colours.Yellow;
-            }
-
-            public void UpdateBallPosition(float mouseXPosition)
-            {
-                const int duration = 200;
-                int index = calculateIndex(mouseXPosition);
-                Vector2 position = calculateBallPosition(index);
-                movingBall.MoveToY(position.Y, duration, Easing.OutQuint);
-                bar.MoveToX(position.X, duration, Easing.OutQuint);
-                OnBallMove.Invoke(index);
-            }
-
-            public void ShowBar() => bar.FadeIn(fade_duration);
-
-            public void HideBar() => bar.FadeOut(fade_duration);
-
-            private int calculateIndex(float mouseXPosition) => (int)Math.Clamp(MathF.Round(mouseXPosition / DrawWidth * (DefaultValueCount - 1)), 0, DefaultValueCount - 1);
-
-            private Vector2 calculateBallPosition(int index)
-            {
-                float y = GetYPosition(Values.ElementAt(index));
-                return new Vector2(index / (float)(DefaultValueCount - 1), y);
-            }
-        }
-
-        public object TooltipContent
-        {
-            get
-            {
-                if (ranks == null || hoveredIndex == -1)
-                    return null;
-
-                var days = ranked_days - ranks[hoveredIndex].Key + 1;
-
-                return new TooltipDisplayContent
-                {
-                    Rank = $"#{ranks[hoveredIndex].Value:#,##0}",
-                    Time = days == 0 ? "now" : $"{days} days ago"
-                };
-            }
->>>>>>> 8788ef74
         }
 
         protected override UserGraphTooltip GetTooltip() => new RankGraphTooltip();
