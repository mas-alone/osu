﻿// Copyright (c) 2007-2017 ppy Pty Ltd <contact@ppy.sh>.
// Licensed under the MIT Licence - https://raw.githubusercontent.com/ppy/osu/master/LICENCE

using osu.Framework.Graphics;
using osu.Framework.Graphics.Containers;
using osu.Game.Graphics;
using osu.Game.Graphics.Sprites;
using osu.Game.Online.Chat;
using OpenTK;
using OpenTK.Graphics;
<<<<<<< HEAD
=======
using osu.Framework.Graphics.Effects;
using osu.Framework.Extensions.Color4Extensions;
>>>>>>> 285790ba
using osu.Framework.Allocation;

namespace osu.Game.Overlays.Chat
{
    public class ChatLine : Container
    {
        public readonly Message Message;

        private static readonly Color4[] username_colours = {
            OsuColour.FromHex("588c7e"),
            OsuColour.FromHex("b2a367"),
            OsuColour.FromHex("c98f65"),
            OsuColour.FromHex("bc5151"),
            OsuColour.FromHex("5c8bd6"),
            OsuColour.FromHex("7f6ab7"),
            OsuColour.FromHex("a368ad"),
            OsuColour.FromHex("aa6880"),

            OsuColour.FromHex("6fad9b"),
            OsuColour.FromHex("f2e394"),
            OsuColour.FromHex("f2ae72"),
            OsuColour.FromHex("f98f8a"),
            OsuColour.FromHex("7daef4"),
            OsuColour.FromHex("a691f2"),
            OsuColour.FromHex("c894d3"),
            OsuColour.FromHex("d895b0"),

            OsuColour.FromHex("53c4a1"),
            OsuColour.FromHex("eace5c"),
            OsuColour.FromHex("ea8c47"),
            OsuColour.FromHex("fc4f4f"),
            OsuColour.FromHex("3d94ea"),
            OsuColour.FromHex("7760ea"),
            OsuColour.FromHex("af52c6"),
            OsuColour.FromHex("e25696"),

            OsuColour.FromHex("677c66"),
            OsuColour.FromHex("9b8732"),
            OsuColour.FromHex("8c5129"),
            OsuColour.FromHex("8c3030"),
            OsuColour.FromHex("1f5d91"),
            OsuColour.FromHex("4335a5"),
            OsuColour.FromHex("812a96"),
            OsuColour.FromHex("992861"),
        };

        public const float LEFT_PADDING = message_padding + padding * 2;

        private const float padding = 15;
        private const float message_padding = 200;
        private const float text_size = 20;

<<<<<<< HEAD
        private UserProfileOverlay profileOverlay;
=======
        private Color4 customUsernameColour;
>>>>>>> 285790ba

        public ChatLine(Message message)
        {
            Message = message;

            RelativeSizeAxes = Axes.X;
            AutoSizeAxes = Axes.Y;

            Padding = new MarginPadding { Left = padding, Right = padding };
        }

        [BackgroundDependencyLoader]
        private void load(OsuColour colours)
        {
            customUsernameColour = colours.ChatBlue;
        }

        protected override void LoadComplete()
        {
            base.LoadComplete();

            bool hasBackground = !string.IsNullOrEmpty(Message.Sender.Colour);
            Drawable username = new OsuSpriteText
            {
                Origin = Anchor.TopRight,
                Anchor = Anchor.TopRight,
                Font = @"Exo2.0-BoldItalic",
                Text = $@"{Message.Sender.Username}" + (hasBackground ? "" : ":"),
                Colour = hasBackground ? customUsernameColour : username_colours[Message.UserId % username_colours.Length],
                TextSize = text_size,
            };

            if (hasBackground)
            {
                // Background effect
                username = username.WithEffect(new EdgeEffect
                {
                    CornerRadius = 4,
                    Parameters = new EdgeEffectParameters
                    {
                        Radius = 1,
                        Colour = OsuColour.FromHex(Message.Sender.Colour),
                        Type = EdgeEffectType.Shadow,
                    }
                }, d =>
                {
                    d.Padding = new MarginPadding { Left = 3, Right = 3, Bottom = 1, Top = -3 };
                    d.Y = 3;
                })
                // Drop shadow effect
                .WithEffect(new EdgeEffect
                {
                    CornerRadius = 4,
                    Parameters = new EdgeEffectParameters
                    {
                        Roundness = 1,
                        Offset = new Vector2(0, 3),
                        Radius = 3,
                        Colour = Color4.Black.Opacity(0.3f),
                        Type = EdgeEffectType.Shadow,
                    }
                });
            }

            Children = new Drawable[]
            {
                new Container
                {
                    Size = new Vector2(message_padding, text_size),
                    Children = new[]
                    {
                        new OsuSpriteText
                        {
                            Anchor = Anchor.CentreLeft,
                            Origin = Anchor.CentreLeft,
                            Font = @"Exo2.0-SemiBold",
                            Text = $@"{Message.Timestamp.LocalDateTime:HH:mm:ss}",
                            FixedWidth = true,
                            TextSize = text_size * 0.75f,
                            Alpha = 0.4f,
                        },
<<<<<<< HEAD
                        new ClickableContainer
                        {
                            AutoSizeAxes = Axes.Both,
                            Origin = Anchor.TopRight,
                            Anchor = Anchor.TopRight,
                            Child = new OsuSpriteText
                            {
                                Font = @"Exo2.0-BoldItalic",
                                Text = $@"{Message.Sender.Username}:",
                                Colour = getUsernameColour(Message),
                                TextSize = text_size,
                            },
                            Action = () => profileOverlay?.ShowUser(Message.Sender),
                        },
=======
                        username
>>>>>>> 285790ba
                    }
                },
                new Container
                {
                    RelativeSizeAxes = Axes.X,
                    AutoSizeAxes = Axes.Y,
                    Padding = new MarginPadding { Left = message_padding + padding },
                    Children = new Drawable[]
                    {
                        new OsuSpriteText
                        {
                            Text = Message.Content,
                            TextSize = text_size,
                            AutoSizeAxes = Axes.Y,
                            RelativeSizeAxes = Axes.X,
                        }
                    }
                }
            };
        }

        [BackgroundDependencyLoader(permitNulls: true)]
        private void load(UserProfileOverlay profileOverlay)
        {
            this.profileOverlay = profileOverlay;
        }
    }
}
<|MERGE_RESOLUTION|>--- conflicted
+++ resolved
@@ -1,199 +1,183 @@
-﻿// Copyright (c) 2007-2017 ppy Pty Ltd <contact@ppy.sh>.
-// Licensed under the MIT Licence - https://raw.githubusercontent.com/ppy/osu/master/LICENCE
-
-using osu.Framework.Graphics;
-using osu.Framework.Graphics.Containers;
-using osu.Game.Graphics;
-using osu.Game.Graphics.Sprites;
-using osu.Game.Online.Chat;
-using OpenTK;
-using OpenTK.Graphics;
-<<<<<<< HEAD
-=======
-using osu.Framework.Graphics.Effects;
-using osu.Framework.Extensions.Color4Extensions;
->>>>>>> 285790ba
-using osu.Framework.Allocation;
-
-namespace osu.Game.Overlays.Chat
-{
-    public class ChatLine : Container
-    {
-        public readonly Message Message;
-
-        private static readonly Color4[] username_colours = {
-            OsuColour.FromHex("588c7e"),
-            OsuColour.FromHex("b2a367"),
-            OsuColour.FromHex("c98f65"),
-            OsuColour.FromHex("bc5151"),
-            OsuColour.FromHex("5c8bd6"),
-            OsuColour.FromHex("7f6ab7"),
-            OsuColour.FromHex("a368ad"),
-            OsuColour.FromHex("aa6880"),
-
-            OsuColour.FromHex("6fad9b"),
-            OsuColour.FromHex("f2e394"),
-            OsuColour.FromHex("f2ae72"),
-            OsuColour.FromHex("f98f8a"),
-            OsuColour.FromHex("7daef4"),
-            OsuColour.FromHex("a691f2"),
-            OsuColour.FromHex("c894d3"),
-            OsuColour.FromHex("d895b0"),
-
-            OsuColour.FromHex("53c4a1"),
-            OsuColour.FromHex("eace5c"),
-            OsuColour.FromHex("ea8c47"),
-            OsuColour.FromHex("fc4f4f"),
-            OsuColour.FromHex("3d94ea"),
-            OsuColour.FromHex("7760ea"),
-            OsuColour.FromHex("af52c6"),
-            OsuColour.FromHex("e25696"),
-
-            OsuColour.FromHex("677c66"),
-            OsuColour.FromHex("9b8732"),
-            OsuColour.FromHex("8c5129"),
-            OsuColour.FromHex("8c3030"),
-            OsuColour.FromHex("1f5d91"),
-            OsuColour.FromHex("4335a5"),
-            OsuColour.FromHex("812a96"),
-            OsuColour.FromHex("992861"),
-        };
-
-        public const float LEFT_PADDING = message_padding + padding * 2;
-
-        private const float padding = 15;
-        private const float message_padding = 200;
-        private const float text_size = 20;
-
-<<<<<<< HEAD
-        private UserProfileOverlay profileOverlay;
-=======
-        private Color4 customUsernameColour;
->>>>>>> 285790ba
-
-        public ChatLine(Message message)
-        {
-            Message = message;
-
-            RelativeSizeAxes = Axes.X;
-            AutoSizeAxes = Axes.Y;
-
-            Padding = new MarginPadding { Left = padding, Right = padding };
-        }
-
-        [BackgroundDependencyLoader]
-        private void load(OsuColour colours)
-        {
-            customUsernameColour = colours.ChatBlue;
-        }
-
-        protected override void LoadComplete()
-        {
-            base.LoadComplete();
-
-            bool hasBackground = !string.IsNullOrEmpty(Message.Sender.Colour);
-            Drawable username = new OsuSpriteText
-            {
-                Origin = Anchor.TopRight,
-                Anchor = Anchor.TopRight,
-                Font = @"Exo2.0-BoldItalic",
-                Text = $@"{Message.Sender.Username}" + (hasBackground ? "" : ":"),
-                Colour = hasBackground ? customUsernameColour : username_colours[Message.UserId % username_colours.Length],
-                TextSize = text_size,
-            };
-
-            if (hasBackground)
-            {
-                // Background effect
-                username = username.WithEffect(new EdgeEffect
-                {
-                    CornerRadius = 4,
-                    Parameters = new EdgeEffectParameters
-                    {
-                        Radius = 1,
-                        Colour = OsuColour.FromHex(Message.Sender.Colour),
-                        Type = EdgeEffectType.Shadow,
-                    }
-                }, d =>
-                {
-                    d.Padding = new MarginPadding { Left = 3, Right = 3, Bottom = 1, Top = -3 };
-                    d.Y = 3;
-                })
-                // Drop shadow effect
-                .WithEffect(new EdgeEffect
-                {
-                    CornerRadius = 4,
-                    Parameters = new EdgeEffectParameters
-                    {
-                        Roundness = 1,
-                        Offset = new Vector2(0, 3),
-                        Radius = 3,
-                        Colour = Color4.Black.Opacity(0.3f),
-                        Type = EdgeEffectType.Shadow,
-                    }
-                });
-            }
-
-            Children = new Drawable[]
-            {
-                new Container
-                {
-                    Size = new Vector2(message_padding, text_size),
-                    Children = new[]
-                    {
-                        new OsuSpriteText
-                        {
-                            Anchor = Anchor.CentreLeft,
-                            Origin = Anchor.CentreLeft,
-                            Font = @"Exo2.0-SemiBold",
-                            Text = $@"{Message.Timestamp.LocalDateTime:HH:mm:ss}",
-                            FixedWidth = true,
-                            TextSize = text_size * 0.75f,
-                            Alpha = 0.4f,
-                        },
-<<<<<<< HEAD
-                        new ClickableContainer
-                        {
-                            AutoSizeAxes = Axes.Both,
-                            Origin = Anchor.TopRight,
-                            Anchor = Anchor.TopRight,
-                            Child = new OsuSpriteText
-                            {
-                                Font = @"Exo2.0-BoldItalic",
-                                Text = $@"{Message.Sender.Username}:",
-                                Colour = getUsernameColour(Message),
-                                TextSize = text_size,
-                            },
-                            Action = () => profileOverlay?.ShowUser(Message.Sender),
-                        },
-=======
-                        username
->>>>>>> 285790ba
-                    }
-                },
-                new Container
-                {
-                    RelativeSizeAxes = Axes.X,
-                    AutoSizeAxes = Axes.Y,
-                    Padding = new MarginPadding { Left = message_padding + padding },
-                    Children = new Drawable[]
-                    {
-                        new OsuSpriteText
-                        {
-                            Text = Message.Content,
-                            TextSize = text_size,
-                            AutoSizeAxes = Axes.Y,
-                            RelativeSizeAxes = Axes.X,
-                        }
-                    }
-                }
-            };
-        }
-
-        [BackgroundDependencyLoader(permitNulls: true)]
-        private void load(UserProfileOverlay profileOverlay)
-        {
-            this.profileOverlay = profileOverlay;
-        }
-    }
-}
+﻿// Copyright (c) 2007-2017 ppy Pty Ltd <contact@ppy.sh>.
+// Licensed under the MIT Licence - https://raw.githubusercontent.com/ppy/osu/master/LICENCE
+
+using osu.Framework.Graphics;
+using osu.Framework.Graphics.Containers;
+using osu.Game.Graphics;
+using osu.Game.Graphics.Sprites;
+using osu.Game.Online.Chat;
+using OpenTK;
+using OpenTK.Graphics;
+using osu.Framework.Graphics.Effects;
+using osu.Framework.Extensions.Color4Extensions;
+using osu.Framework.Allocation;
+
+namespace osu.Game.Overlays.Chat
+{
+    public class ChatLine : Container
+    {
+        public readonly Message Message;
+
+        private static readonly Color4[] username_colours = {
+            OsuColour.FromHex("588c7e"),
+            OsuColour.FromHex("b2a367"),
+            OsuColour.FromHex("c98f65"),
+            OsuColour.FromHex("bc5151"),
+            OsuColour.FromHex("5c8bd6"),
+            OsuColour.FromHex("7f6ab7"),
+            OsuColour.FromHex("a368ad"),
+            OsuColour.FromHex("aa6880"),
+
+            OsuColour.FromHex("6fad9b"),
+            OsuColour.FromHex("f2e394"),
+            OsuColour.FromHex("f2ae72"),
+            OsuColour.FromHex("f98f8a"),
+            OsuColour.FromHex("7daef4"),
+            OsuColour.FromHex("a691f2"),
+            OsuColour.FromHex("c894d3"),
+            OsuColour.FromHex("d895b0"),
+
+            OsuColour.FromHex("53c4a1"),
+            OsuColour.FromHex("eace5c"),
+            OsuColour.FromHex("ea8c47"),
+            OsuColour.FromHex("fc4f4f"),
+            OsuColour.FromHex("3d94ea"),
+            OsuColour.FromHex("7760ea"),
+            OsuColour.FromHex("af52c6"),
+            OsuColour.FromHex("e25696"),
+
+            OsuColour.FromHex("677c66"),
+            OsuColour.FromHex("9b8732"),
+            OsuColour.FromHex("8c5129"),
+            OsuColour.FromHex("8c3030"),
+            OsuColour.FromHex("1f5d91"),
+            OsuColour.FromHex("4335a5"),
+            OsuColour.FromHex("812a96"),
+            OsuColour.FromHex("992861"),
+        };
+
+        public const float LEFT_PADDING = message_padding + padding * 2;
+
+        private const float padding = 15;
+        private const float message_padding = 200;
+        private const float text_size = 20;
+
+        private UserProfileOverlay profileOverlay;
+        private Color4 customUsernameColour;
+
+        public ChatLine(Message message)
+        {
+            Message = message;
+
+            RelativeSizeAxes = Axes.X;
+            AutoSizeAxes = Axes.Y;
+
+            Padding = new MarginPadding { Left = padding, Right = padding };
+        }
+
+        [BackgroundDependencyLoader]
+        private void load(OsuColour colours)
+        {
+            customUsernameColour = colours.ChatBlue;
+        }
+
+        protected override void LoadComplete()
+        {
+            base.LoadComplete();
+
+            bool hasBackground = !string.IsNullOrEmpty(Message.Sender.Colour);
+            Drawable username = new OsuSpriteText
+            {
+                Origin = Anchor.TopRight,
+                Anchor = Anchor.TopRight,
+                Font = @"Exo2.0-BoldItalic",
+                Text = $@"{Message.Sender.Username}" + (hasBackground ? "" : ":"),
+                Colour = hasBackground ? customUsernameColour : username_colours[Message.UserId % username_colours.Length],
+                TextSize = text_size,
+            };
+
+            if (hasBackground)
+            {
+                // Background effect
+                username = username.WithEffect(new EdgeEffect
+                {
+                    CornerRadius = 4,
+                    Parameters = new EdgeEffectParameters
+                    {
+                        Radius = 1,
+                        Colour = OsuColour.FromHex(Message.Sender.Colour),
+                        Type = EdgeEffectType.Shadow,
+                    }
+                }, d =>
+                {
+                    d.Padding = new MarginPadding { Left = 3, Right = 3, Bottom = 1, Top = -3 };
+                    d.Y = 3;
+                })
+                // Drop shadow effect
+                .WithEffect(new EdgeEffect
+                {
+                    CornerRadius = 4,
+                    Parameters = new EdgeEffectParameters
+                    {
+                        Roundness = 1,
+                        Offset = new Vector2(0, 3),
+                        Radius = 3,
+                        Colour = Color4.Black.Opacity(0.3f),
+                        Type = EdgeEffectType.Shadow,
+                    }
+                });
+            }
+
+            Children = new Drawable[]
+            {
+                new Container
+                {
+                    Size = new Vector2(message_padding, text_size),
+                    Children = new[]
+                    {
+                        new OsuSpriteText
+                        {
+                            Anchor = Anchor.CentreLeft,
+                            Origin = Anchor.CentreLeft,
+                            Font = @"Exo2.0-SemiBold",
+                            Text = $@"{Message.Timestamp.LocalDateTime:HH:mm:ss}",
+                            FixedWidth = true,
+                            TextSize = text_size * 0.75f,
+                            Alpha = 0.4f,
+                        },
+                        new ClickableContainer
+                        {
+                            AutoSizeAxes = Axes.Both,
+                            Origin = Anchor.TopRight,
+                            Anchor = Anchor.TopRight,
+                            Child = username
+                            Action = () => profileOverlay?.ShowUser(Message.Sender),
+                        },
+                    }
+                },
+                new Container
+                {
+                    RelativeSizeAxes = Axes.X,
+                    AutoSizeAxes = Axes.Y,
+                    Padding = new MarginPadding { Left = message_padding + padding },
+                    Children = new Drawable[]
+                    {
+                        new OsuSpriteText
+                        {
+                            Text = Message.Content,
+                            TextSize = text_size,
+                            AutoSizeAxes = Axes.Y,
+                            RelativeSizeAxes = Axes.X,
+                        }
+                    }
+                }
+            };
+        }
+
+        [BackgroundDependencyLoader(permitNulls: true)]
+        private void load(UserProfileOverlay profileOverlay)
+        {
+            this.profileOverlay = profileOverlay;
+        }
+    }
+}