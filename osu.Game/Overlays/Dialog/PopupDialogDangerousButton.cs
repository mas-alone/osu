--- conflicted
+++ resolved
@@ -3,7 +3,6 @@
 
 #nullable disable
 
-using System;
 using osu.Framework.Allocation;
 using osu.Framework.Audio;
 using osu.Framework.Audio.Sample;
@@ -69,15 +68,6 @@
             {
                 base.LoadComplete();
                 Progress.BindValueChanged(progressChanged, true);
-<<<<<<< HEAD
-            }
-
-            protected override void AbortConfirm()
-            {
-                lowPassFilter.CutoffTo(AudioFilter.MAX_LOWPASS_CUTOFF);
-                base.AbortConfirm();
-=======
->>>>>>> 13c83708
             }
 
             protected override void Confirm()
@@ -121,11 +111,6 @@
 
             private void progressChanged(ValueChangedEvent<double> progress)
             {
-<<<<<<< HEAD
-                lowPassFilter.Cutoff = Math.Max(1, (int)(progress.NewValue * AudioFilter.MAX_LOWPASS_CUTOFF * 0.5));
-
-=======
->>>>>>> 13c83708
                 if (progress.NewValue < progress.OldValue)
                     return;
 
