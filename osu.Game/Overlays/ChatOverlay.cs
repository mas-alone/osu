﻿// Copyright (c) 2007-2018 ppy Pty Ltd <contact@ppy.sh>.
// Licensed under the MIT Licence - https://raw.githubusercontent.com/ppy/osu/master/LICENCE

using System.Collections.Generic;
<<<<<<< HEAD
using System.Collections.Specialized;
using System.Diagnostics;
=======
using System.Linq;
>>>>>>> 27a794f1
using OpenTK;
using OpenTK.Graphics;
using osu.Framework.Allocation;
using osu.Framework.Configuration;
using osu.Framework.Graphics;
using osu.Framework.Graphics.Containers;
using osu.Framework.Graphics.Shapes;
using osu.Framework.Graphics.UserInterface;
<<<<<<< HEAD
using osu.Framework.Input.States;
=======
using osu.Framework.Input.Events;
using osu.Framework.Threading;
>>>>>>> 27a794f1
using osu.Game.Configuration;
using osu.Game.Graphics;
using osu.Game.Graphics.Containers;
using osu.Game.Graphics.UserInterface;
using osu.Game.Online.Chat;
using osu.Game.Overlays.Chat;
using osu.Game.Overlays.Chat.Selection;
using osu.Game.Overlays.Chat.Tabs;

namespace osu.Game.Overlays
{
    public class ChatOverlay : OsuFocusedOverlayContainer
    {
        private const float textbox_height = 60;
        private const float channel_selection_min_height = 0.3f;

        private ChannelManager channelManager;

        private readonly Container<DrawableChannel> currentChannelContainer;
        private readonly List<DrawableChannel> loadedChannels = new List<DrawableChannel>();

        private readonly LoadingAnimation loading;

        private readonly FocusedTextBox textbox;

        private const int transition_length = 500;

        public const float DEFAULT_HEIGHT = 0.4f;

        public const float TAB_AREA_HEIGHT = 50;

<<<<<<< HEAD
        private readonly ChannelTabControl channelTabControl;
=======
        private GetUpdatesRequest fetchReq;

        private readonly ChatTabControl channelTabs;
>>>>>>> 27a794f1

        private readonly Container chatContainer;
        private readonly TabsArea tabsArea;
        private readonly Box chatBackground;
        private readonly Box tabBackground;

        public Bindable<double> ChatHeight { get; set; }

        private readonly Container channelSelectionContainer;
        private readonly ChannelSelectionOverlay channelSelection;

<<<<<<< HEAD

        public override bool Contains(Vector2 screenSpacePos) => chatContainer.ReceiveMouseInputAt(screenSpacePos) || channelSelection.State == Visibility.Visible && channelSelection.ReceiveMouseInputAt(screenSpacePos);
=======
        public override bool Contains(Vector2 screenSpacePos) => chatContainer.ReceivePositionalInputAt(screenSpacePos) || channelSelection.State == Visibility.Visible && channelSelection.ReceivePositionalInputAt(screenSpacePos);
>>>>>>> 27a794f1

        public ChatOverlay()
        {
            RelativeSizeAxes = Axes.Both;
            RelativePositionAxes = Axes.Both;
            Anchor = Anchor.BottomLeft;
            Origin = Anchor.BottomLeft;

            const float padding = 5;

            Children = new Drawable[]
            {
                channelSelectionContainer = new Container
                {
                    RelativeSizeAxes = Axes.Both,
                    Height = 1f - DEFAULT_HEIGHT,
                    Masking = true,
                    Children = new[]
                    {
                        channelSelection = new ChannelSelectionOverlay
                        {
                            RelativeSizeAxes = Axes.Both,
                        },
                    },
                },
                chatContainer = new Container
                {
                    Name = @"chat container",
                    Anchor = Anchor.BottomLeft,
                    Origin = Anchor.BottomLeft,
                    RelativeSizeAxes = Axes.Both,
                    Height = DEFAULT_HEIGHT,
                    Children = new[]
                    {
                        new Container
                        {
                            Name = @"chat area",
                            RelativeSizeAxes = Axes.Both,
                            Padding = new MarginPadding { Top = TAB_AREA_HEIGHT },
                            Children = new Drawable[]
                            {
                                chatBackground = new Box
                                {
                                    RelativeSizeAxes = Axes.Both,
                                },
                                currentChannelContainer = new Container<DrawableChannel>
                                {
                                    RelativeSizeAxes = Axes.Both,
                                    Padding = new MarginPadding
                                    {
                                        Bottom = textbox_height
                                    },
                                },
                                new Container
                                {
                                    Anchor = Anchor.BottomLeft,
                                    Origin = Anchor.BottomLeft,
                                    RelativeSizeAxes = Axes.X,
                                    Height = textbox_height,
                                    Padding = new MarginPadding
                                    {
                                        Top = padding * 2,
                                        Bottom = padding * 2,
                                        Left = ChatLine.LEFT_PADDING + padding * 2,
                                        Right = padding * 2,
                                    },
                                    Children = new Drawable[]
                                    {
                                        textbox = new FocusedTextBox
                                        {
                                            RelativeSizeAxes = Axes.Both,
                                            Height = 1,
                                            PlaceholderText = "type your message",
                                            Exit = () => State = Visibility.Hidden,
                                            OnCommit = postMessage,
                                            ReleaseFocusOnCommit = false,
                                            HoldFocus = true,
                                        }
                                    }
                                },
                                loading = new LoadingAnimation(),
                            }
                        },
                        tabsArea = new TabsArea
                        {
                            Children = new Drawable[]
                            {
                                tabBackground = new Box
                                {
                                    RelativeSizeAxes = Axes.Both,
                                    Colour = Color4.Black,
                                },
                                channelTabControl = new ChannelTabControl
                                {
                                    Anchor = Anchor.BottomLeft,
                                    Origin = Anchor.BottomLeft,
                                    RelativeSizeAxes = Axes.Both,
                                    OnRequestLeave = channel => channelManager.JoinedChannels.Remove(channel)
                                },
                            }
                        },
                    },
                },
            };

            channelTabControl.Current.ValueChanged += chat => channelManager.CurrentChannel.Value = chat;
            channelTabControl.ChannelSelectorActive.ValueChanged += value => channelSelection.State = value ? Visibility.Visible : Visibility.Hidden;
            channelSelection.StateChanged += state =>
            {
                channelTabControl.ChannelSelectorActive.Value = state == Visibility.Visible;

                if (state == Visibility.Visible)
                {
                    textbox.HoldFocus = false;
                    if (1f - ChatHeight.Value < channel_selection_min_height)
                        this.TransformBindableTo(ChatHeight, 1f - channel_selection_min_height, 800, Easing.OutQuint);
                }
                else
                    textbox.HoldFocus = true;
            };
            channelSelection.OnRequestJoin = channel =>
            {
                if (!channelManager.JoinedChannels.Contains(channel))
                {
                    channelManager.JoinedChannels.Add(channel);
                    channelManager.FetchInitalMessages(channel);
                }
            };
            channelSelection.OnRequestLeave = channel => channelManager.JoinedChannels.Remove(channel);
        }

        private void joinedChannelsChanged(object sender, NotifyCollectionChangedEventArgs args)
        {
            switch (args.Action)
            {
                case NotifyCollectionChangedAction.Add:
                    foreach (Channel newChannel in args.NewItems)
                    {
                        channelTabControl.AddChannel(newChannel);

                        newChannel.Joined.Value = true;
                    }
                    break;
                case NotifyCollectionChangedAction.Remove:
                    foreach (Channel removedChannel in args.OldItems)
                    {
                        channelTabControl.RemoveChannel(removedChannel);

                        loadedChannels.Remove(loadedChannels.Find(c => c.Channel == removedChannel ));
                        removedChannel.Joined.Value = false;
                    }
                    break;
            }
        }

        private void currentChannelChanged(Channel channel)
        {
            if (channel == null)
            {
                textbox.Current.Disabled = true;
                currentChannelContainer.Clear(false);
                channelTabControl.Current.Value = null;
                return;
            }

            textbox.Current.Disabled = channel.ReadOnly;

            if (channelTabControl.Current.Value != channel)
                Scheduler.Add(() => channelTabControl.Current.Value = channel);

            var loaded = loadedChannels.Find(d => d.Channel == channel);
            if (loaded == null)
            {
                currentChannelContainer.FadeOut(500, Easing.OutQuint);
                loading.Show();

                loaded = new DrawableChannel(channel);
                loadedChannels.Add(loaded);
                LoadComponentAsync(loaded, l =>
                {
                    loading.Hide();

                    currentChannelContainer.Clear(false);
                    currentChannelContainer.Add(loaded);
                    currentChannelContainer.FadeIn(500, Easing.OutQuint);
                });
            }
            else
            {
                currentChannelContainer.Clear(false);
                Scheduler.Add(() => currentChannelContainer.Add(loaded));
            }
        }

        private double startDragChatHeight;
        private bool isDragging;

<<<<<<< HEAD
        protected override bool OnDragStart(InputState state)
=======
        public void OpenChannel(Channel channel) => addChannel(channel);

        protected override bool OnDragStart(DragStartEvent e)
>>>>>>> 27a794f1
        {
            isDragging = tabsArea.IsHovered;

            if (!isDragging)
                return base.OnDragStart(e);

            startDragChatHeight = ChatHeight.Value;
            return true;
        }

        protected override bool OnDrag(DragEvent e)
        {
            if (isDragging)
            {
                double targetChatHeight = startDragChatHeight - (e.MousePosition.Y - e.MouseDownPosition.Y) / Parent.DrawSize.Y;

                // If the channel selection screen is shown, mind its minimum height
                if (channelSelection.State == Visibility.Visible && targetChatHeight > 1f - channel_selection_min_height)
                    targetChatHeight = 1f - channel_selection_min_height;

                ChatHeight.Value = targetChatHeight;
            }

            return true;
        }

        protected override bool OnDragEnd(DragEndEvent e)
        {
            isDragging = false;
            return base.OnDragEnd(e);
        }

        public override bool AcceptsFocus => true;

        protected override void OnFocus(FocusEvent e)
        {
            //this is necessary as textbox is masked away and therefore can't get focus :(
            GetContainingInputManager().ChangeFocus(textbox);
            base.OnFocus(e);
        }

        protected override void PopIn()
        {
            this.MoveToY(0, transition_length, Easing.OutQuint);
            this.FadeIn(transition_length, Easing.OutQuint);

            textbox.HoldFocus = true;
            base.PopIn();
        }

        protected override void PopOut()
        {
            this.MoveToY(Height, transition_length, Easing.InSine);
            this.FadeOut(transition_length, Easing.InSine);

            textbox.HoldFocus = false;
            base.PopOut();
        }

        [BackgroundDependencyLoader]
        private void load(OsuConfigManager config, OsuColour colours, ChannelManager channelManager)
        {
            ChatHeight = config.GetBindable<double>(OsuSetting.ChatDisplayHeight);
            ChatHeight.ValueChanged += h =>
            {
                chatContainer.Height = (float)h;
                channelSelectionContainer.Height = 1f - (float)h;
                tabBackground.FadeTo(h == 1 ? 1 : 0.8f, 200);
            };
            ChatHeight.TriggerChange();

            chatBackground.Colour = colours.ChatBlue;
<<<<<<< HEAD
=======
        }

        private long lastMessageId;

        private readonly List<Channel> careChannels = new List<Channel>();

        private readonly List<DrawableChannel> loadedChannels = new List<DrawableChannel>();

        private void initializeChannels()
        {
>>>>>>> 27a794f1
            loading.Show();

            this.channelManager = channelManager;
            channelManager.CurrentChannel.ValueChanged += currentChannelChanged;
            channelManager.JoinedChannels.CollectionChanged += joinedChannelsChanged;
            channelManager.AvailableChannels.CollectionChanged += availableChannelsChanged;

<<<<<<< HEAD
            //for the case that channelmanager was faster at fetching the channels than our attachment to CollectionChanged.
            channelSelection.UpdateAvailableChannels(channelManager.AvailableChannels);
            joinedChannelsChanged(this, new NotifyCollectionChangedEventArgs(NotifyCollectionChangedAction.Add, channelManager.JoinedChannels));
=======
            ListChannelsRequest req = new ListChannelsRequest();
            req.Success += delegate(List<Channel> channels)
            {
                AvailableChannels = channels;

                Scheduler.Add(delegate
                {
                    //todo: decide how to handle default channels for a user now that they are saved server-side.
                    addChannel(channels.Find(c => c.Name == @"#lazer"));
                    addChannel(channels.Find(c => c.Name == @"#osu"));

                    channelSelection.OnRequestJoin = addChannel;
                    channelSelection.OnRequestLeave = removeChannel;
                    channelSelection.Sections = new[]
                    {
                        new ChannelSection
                        {
                            Header = "All Channels",
                            Channels = channels,
                        },
                    };
                });

                messageRequest = Scheduler.AddDelayed(fetchUpdates, 1000, true);
            };

            api.Queue(req);
>>>>>>> 27a794f1
        }

        private void availableChannelsChanged(object sender, NotifyCollectionChangedEventArgs e)
        {
<<<<<<< HEAD
            channelSelection.UpdateAvailableChannels(channelManager.AvailableChannels);
=======
            get { return currentChannel; }

            set
            {
                if (currentChannel == value) return;

                if (value == null)
                {
                    currentChannel = null;
                    textbox.Current.Disabled = true;
                    currentChannelContainer.Clear(false);
                    return;
                }

                currentChannel = value;

                textbox.Current.Disabled = currentChannel.ReadOnly;
                channelTabs.Current.Value = value;

                var loaded = loadedChannels.Find(d => d.Channel == value);
                if (loaded == null)
                {
                    currentChannelContainer.FadeOut(500, Easing.OutQuint);
                    loading.Show();

                    loaded = new DrawableChannel(currentChannel);
                    loadedChannels.Add(loaded);
                    LoadComponentAsync(loaded, l =>
                    {
                        if (currentChannel.MessagesLoaded)
                            loading.Hide();

                        currentChannelContainer.Clear(false);
                        currentChannelContainer.Add(loaded);
                        currentChannelContainer.FadeIn(500, Easing.OutQuint);
                    });
                }
                else
                {
                    currentChannelContainer.Clear(false);
                    currentChannelContainer.Add(loaded);
                }
            }
>>>>>>> 27a794f1
        }

        protected override void Dispose(bool isDisposing)
        {
            base.Dispose(isDisposing);

            if (channelManager != null)
            {
<<<<<<< HEAD
                channelManager.CurrentChannel.ValueChanged -= currentChannelChanged;
                channelManager.JoinedChannels.CollectionChanged -= joinedChannelsChanged;
                channelManager.AvailableChannels.CollectionChanged -= availableChannelsChanged;
            }
=======
                careChannels.Add(channel);
                channelTabs.AddItem(channel);

                if (channel.Type == ChannelType.Public && !channel.Joined)
                {
                    var req = new JoinChannelRequest(channel, api.LocalUser);
                    req.Success += () => addChannel(channel);
                    req.Failure += ex => removeChannel(channel);
                    api.Queue(req);
                    return;
                }
            }

            // let's fetch a small number of messages to bring us up-to-date with the backlog.
            fetchInitialMessages(channel);

            if (CurrentChannel == null)
                CurrentChannel = channel;

            channel.Joined.Value = true;
        }

        private void removeChannel(Channel channel)
        {
            if (channel == null) return;

            if (channel == CurrentChannel) CurrentChannel = null;

            careChannels.Remove(channel);
            loadedChannels.Remove(loadedChannels.Find(c => c.Channel == channel));
            channelTabs.RemoveItem(channel);

            api.Queue(new LeaveChannelRequest(channel, api.LocalUser));
            channel.Joined.Value = false;
        }

        private void fetchInitialMessages(Channel channel)
        {
            var req = new GetMessagesRequest(channel);
            req.Success += messages =>
            {
                channel.AddNewMessages(messages.ToArray());
                if (channel == currentChannel)
                    loading.Hide();
            };

            api.Queue(req);
        }

        private void fetchUpdates()
        {
            if (fetchReq != null) return;

            fetchReq = new GetUpdatesRequest(lastMessageId);

            fetchReq.Success += updates =>
            {
                if (updates?.Presence != null)
                {
                    foreach (var channel in updates.Presence)
                        addChannel(AvailableChannels.Find(c => c.Id == channel.Id));

                    foreach (var group in updates.Messages.GroupBy(m => m.ChannelId))
                        careChannels.Find(c => c.Id == group.Key)?.AddNewMessages(group.ToArray());

                    lastMessageId = updates.Messages.LastOrDefault()?.Id ?? lastMessageId;
                }

                fetchReq = null;
            };

            fetchReq.Failure += delegate { fetchReq = null; };

            api.Queue(fetchReq);
>>>>>>> 27a794f1
        }

        private void postMessage(TextBox textbox, bool newText)
        {
            var text = textbox.Text.Trim();

            if (string.IsNullOrWhiteSpace(text))
                return;

<<<<<<< HEAD
            if (text[0] == '/')
                channelManager.PostCommand(text.Substring(1));
            else
                channelManager.PostMessage(text);
=======
                    default:
                        currentChannel.AddNewMessages(new ErrorMessage($@"""/{command}"" is not supported! For a list of supported commands see /help"));
                        return;
                }
            }

            var message = new LocalEchoMessage
            {
                Sender = api.LocalUser.Value,
                Timestamp = DateTimeOffset.Now,
                ChannelId = target.Id,
                IsAction = isAction,
                Content = postText
            };

            var req = new PostMessageRequest(message);

            target.AddLocalEcho(message);
            req.Failure += e => target.ReplaceMessage(message, null);
            req.Success += m => target.ReplaceMessage(message, m);
>>>>>>> 27a794f1

            textbox.Text = string.Empty;
        }

        private class TabsArea : Container
        {
            // IsHovered is used
            public override bool HandlePositionalInput => true;

            public TabsArea()
            {
                Name = @"tabs area";
                RelativeSizeAxes = Axes.X;
                Height = TAB_AREA_HEIGHT;
            }
        }
    }
}<|MERGE_RESOLUTION|>--- conflicted
+++ resolved
@@ -2,12 +2,7 @@
 // Licensed under the MIT Licence - https://raw.githubusercontent.com/ppy/osu/master/LICENCE
 
 using System.Collections.Generic;
-<<<<<<< HEAD
 using System.Collections.Specialized;
-using System.Diagnostics;
-=======
-using System.Linq;
->>>>>>> 27a794f1
 using OpenTK;
 using OpenTK.Graphics;
 using osu.Framework.Allocation;
@@ -16,12 +11,7 @@
 using osu.Framework.Graphics.Containers;
 using osu.Framework.Graphics.Shapes;
 using osu.Framework.Graphics.UserInterface;
-<<<<<<< HEAD
-using osu.Framework.Input.States;
-=======
 using osu.Framework.Input.Events;
-using osu.Framework.Threading;
->>>>>>> 27a794f1
 using osu.Game.Configuration;
 using osu.Game.Graphics;
 using osu.Game.Graphics.Containers;
@@ -53,13 +43,7 @@
 
         public const float TAB_AREA_HEIGHT = 50;
 
-<<<<<<< HEAD
         private readonly ChannelTabControl channelTabControl;
-=======
-        private GetUpdatesRequest fetchReq;
-
-        private readonly ChatTabControl channelTabs;
->>>>>>> 27a794f1
 
         private readonly Container chatContainer;
         private readonly TabsArea tabsArea;
@@ -71,12 +55,7 @@
         private readonly Container channelSelectionContainer;
         private readonly ChannelSelectionOverlay channelSelection;
 
-<<<<<<< HEAD
-
-        public override bool Contains(Vector2 screenSpacePos) => chatContainer.ReceiveMouseInputAt(screenSpacePos) || channelSelection.State == Visibility.Visible && channelSelection.ReceiveMouseInputAt(screenSpacePos);
-=======
         public override bool Contains(Vector2 screenSpacePos) => chatContainer.ReceivePositionalInputAt(screenSpacePos) || channelSelection.State == Visibility.Visible && channelSelection.ReceivePositionalInputAt(screenSpacePos);
->>>>>>> 27a794f1
 
         public ChatOverlay()
         {
@@ -274,13 +253,7 @@
         private double startDragChatHeight;
         private bool isDragging;
 
-<<<<<<< HEAD
-        protected override bool OnDragStart(InputState state)
-=======
-        public void OpenChannel(Channel channel) => addChannel(channel);
-
         protected override bool OnDragStart(DragStartEvent e)
->>>>>>> 27a794f1
         {
             isDragging = tabsArea.IsHovered;
 
@@ -353,19 +326,7 @@
             ChatHeight.TriggerChange();
 
             chatBackground.Colour = colours.ChatBlue;
-<<<<<<< HEAD
-=======
-        }
-
-        private long lastMessageId;
-
-        private readonly List<Channel> careChannels = new List<Channel>();
-
-        private readonly List<DrawableChannel> loadedChannels = new List<DrawableChannel>();
-
-        private void initializeChannels()
-        {
->>>>>>> 27a794f1
+
             loading.Show();
 
             this.channelManager = channelManager;
@@ -373,90 +334,14 @@
             channelManager.JoinedChannels.CollectionChanged += joinedChannelsChanged;
             channelManager.AvailableChannels.CollectionChanged += availableChannelsChanged;
 
-<<<<<<< HEAD
             //for the case that channelmanager was faster at fetching the channels than our attachment to CollectionChanged.
             channelSelection.UpdateAvailableChannels(channelManager.AvailableChannels);
             joinedChannelsChanged(this, new NotifyCollectionChangedEventArgs(NotifyCollectionChangedAction.Add, channelManager.JoinedChannels));
-=======
-            ListChannelsRequest req = new ListChannelsRequest();
-            req.Success += delegate(List<Channel> channels)
-            {
-                AvailableChannels = channels;
-
-                Scheduler.Add(delegate
-                {
-                    //todo: decide how to handle default channels for a user now that they are saved server-side.
-                    addChannel(channels.Find(c => c.Name == @"#lazer"));
-                    addChannel(channels.Find(c => c.Name == @"#osu"));
-
-                    channelSelection.OnRequestJoin = addChannel;
-                    channelSelection.OnRequestLeave = removeChannel;
-                    channelSelection.Sections = new[]
-                    {
-                        new ChannelSection
-                        {
-                            Header = "All Channels",
-                            Channels = channels,
-                        },
-                    };
-                });
-
-                messageRequest = Scheduler.AddDelayed(fetchUpdates, 1000, true);
-            };
-
-            api.Queue(req);
->>>>>>> 27a794f1
         }
 
         private void availableChannelsChanged(object sender, NotifyCollectionChangedEventArgs e)
         {
-<<<<<<< HEAD
             channelSelection.UpdateAvailableChannels(channelManager.AvailableChannels);
-=======
-            get { return currentChannel; }
-
-            set
-            {
-                if (currentChannel == value) return;
-
-                if (value == null)
-                {
-                    currentChannel = null;
-                    textbox.Current.Disabled = true;
-                    currentChannelContainer.Clear(false);
-                    return;
-                }
-
-                currentChannel = value;
-
-                textbox.Current.Disabled = currentChannel.ReadOnly;
-                channelTabs.Current.Value = value;
-
-                var loaded = loadedChannels.Find(d => d.Channel == value);
-                if (loaded == null)
-                {
-                    currentChannelContainer.FadeOut(500, Easing.OutQuint);
-                    loading.Show();
-
-                    loaded = new DrawableChannel(currentChannel);
-                    loadedChannels.Add(loaded);
-                    LoadComponentAsync(loaded, l =>
-                    {
-                        if (currentChannel.MessagesLoaded)
-                            loading.Hide();
-
-                        currentChannelContainer.Clear(false);
-                        currentChannelContainer.Add(loaded);
-                        currentChannelContainer.FadeIn(500, Easing.OutQuint);
-                    });
-                }
-                else
-                {
-                    currentChannelContainer.Clear(false);
-                    currentChannelContainer.Add(loaded);
-                }
-            }
->>>>>>> 27a794f1
         }
 
         protected override void Dispose(bool isDisposing)
@@ -465,87 +350,10 @@
 
             if (channelManager != null)
             {
-<<<<<<< HEAD
                 channelManager.CurrentChannel.ValueChanged -= currentChannelChanged;
                 channelManager.JoinedChannels.CollectionChanged -= joinedChannelsChanged;
                 channelManager.AvailableChannels.CollectionChanged -= availableChannelsChanged;
             }
-=======
-                careChannels.Add(channel);
-                channelTabs.AddItem(channel);
-
-                if (channel.Type == ChannelType.Public && !channel.Joined)
-                {
-                    var req = new JoinChannelRequest(channel, api.LocalUser);
-                    req.Success += () => addChannel(channel);
-                    req.Failure += ex => removeChannel(channel);
-                    api.Queue(req);
-                    return;
-                }
-            }
-
-            // let's fetch a small number of messages to bring us up-to-date with the backlog.
-            fetchInitialMessages(channel);
-
-            if (CurrentChannel == null)
-                CurrentChannel = channel;
-
-            channel.Joined.Value = true;
-        }
-
-        private void removeChannel(Channel channel)
-        {
-            if (channel == null) return;
-
-            if (channel == CurrentChannel) CurrentChannel = null;
-
-            careChannels.Remove(channel);
-            loadedChannels.Remove(loadedChannels.Find(c => c.Channel == channel));
-            channelTabs.RemoveItem(channel);
-
-            api.Queue(new LeaveChannelRequest(channel, api.LocalUser));
-            channel.Joined.Value = false;
-        }
-
-        private void fetchInitialMessages(Channel channel)
-        {
-            var req = new GetMessagesRequest(channel);
-            req.Success += messages =>
-            {
-                channel.AddNewMessages(messages.ToArray());
-                if (channel == currentChannel)
-                    loading.Hide();
-            };
-
-            api.Queue(req);
-        }
-
-        private void fetchUpdates()
-        {
-            if (fetchReq != null) return;
-
-            fetchReq = new GetUpdatesRequest(lastMessageId);
-
-            fetchReq.Success += updates =>
-            {
-                if (updates?.Presence != null)
-                {
-                    foreach (var channel in updates.Presence)
-                        addChannel(AvailableChannels.Find(c => c.Id == channel.Id));
-
-                    foreach (var group in updates.Messages.GroupBy(m => m.ChannelId))
-                        careChannels.Find(c => c.Id == group.Key)?.AddNewMessages(group.ToArray());
-
-                    lastMessageId = updates.Messages.LastOrDefault()?.Id ?? lastMessageId;
-                }
-
-                fetchReq = null;
-            };
-
-            fetchReq.Failure += delegate { fetchReq = null; };
-
-            api.Queue(fetchReq);
->>>>>>> 27a794f1
         }
 
         private void postMessage(TextBox textbox, bool newText)
@@ -555,33 +363,10 @@
             if (string.IsNullOrWhiteSpace(text))
                 return;
 
-<<<<<<< HEAD
             if (text[0] == '/')
                 channelManager.PostCommand(text.Substring(1));
             else
                 channelManager.PostMessage(text);
-=======
-                    default:
-                        currentChannel.AddNewMessages(new ErrorMessage($@"""/{command}"" is not supported! For a list of supported commands see /help"));
-                        return;
-                }
-            }
-
-            var message = new LocalEchoMessage
-            {
-                Sender = api.LocalUser.Value,
-                Timestamp = DateTimeOffset.Now,
-                ChannelId = target.Id,
-                IsAction = isAction,
-                Content = postText
-            };
-
-            var req = new PostMessageRequest(message);
-
-            target.AddLocalEcho(message);
-            req.Failure += e => target.ReplaceMessage(message, null);
-            req.Success += m => target.ReplaceMessage(message, m);
->>>>>>> 27a794f1
 
             textbox.Text = string.Empty;
         }
