// Copyright (c) ppy Pty Ltd <contact@ppy.sh>. Licensed under the MIT Licence.
// See the LICENCE file in the repository root for full licence text.

using System;
using System.Collections.Generic;
using System.Linq;
using System.Threading;
using System.Threading.Tasks;
using Humanizer;
using osu.Framework.Allocation;
using osu.Framework.Bindables;
using osu.Framework.Extensions.Color4Extensions;
using osu.Framework.Graphics;
using osu.Framework.Graphics.Colour;
using osu.Framework.Graphics.Containers;
using osu.Framework.Graphics.Shapes;
using osu.Framework.Graphics.Sprites;
using osu.Framework.Input.Events;
using osu.Game.Graphics;
using osu.Game.Graphics.Containers;
using osu.Game.Graphics.UserInterface;
using osu.Game.Rulesets.Mods;
using osu.Game.Utils;
using osuTK;
using osuTK.Graphics;
using osuTK.Input;

#nullable enable

namespace osu.Game.Overlays.Mods
{
    public class ModColumn : CompositeDrawable
    {
        public readonly Container TopLevelContent;

        public readonly ModType ModType;

        private Func<Mod, bool>? filter;

        /// <summary>
        /// Function determining whether each mod in the column should be displayed.
        /// A return value of <see langword="true"/> means that the mod is not filtered and therefore its corresponding panel should be displayed.
        /// A return value of <see langword="false"/> means that the mod is filtered out and therefore its corresponding panel should be hidden.
        /// </summary>
        public Func<Mod, bool>? Filter
        {
            get => filter;
            set
            {
                filter = value;
                updateFilter();
            }
        }

        public Bindable<IReadOnlyList<Mod>> SelectedMods = new Bindable<IReadOnlyList<Mod>>(Array.Empty<Mod>());

        protected virtual ModPanel CreateModPanel(Mod mod) => new ModPanel(mod);

        private readonly Key[]? toggleKeys;

        private readonly Bindable<Dictionary<ModType, IReadOnlyList<Mod>>> availableMods = new Bindable<Dictionary<ModType, IReadOnlyList<Mod>>>();

        private readonly TextFlowContainer headerText;
        private readonly Box headerBackground;
        private readonly Container contentContainer;
        private readonly Box contentBackground;
        private readonly FillFlowContainer<ModPanel> panelFlow;
        private readonly ToggleAllCheckbox? toggleAllCheckbox;

        private Colour4 accentColour;

        private Task? latestLoadTask;
        internal bool ItemsLoaded => latestLoadTask == null;

        private const float header_height = 42;

        public ModColumn(ModType modType, bool allowBulkSelection, Key[]? toggleKeys = null)
        {
            ModType = modType;
            this.toggleKeys = toggleKeys;

            Width = 320;
            RelativeSizeAxes = Axes.Y;
            Shear = new Vector2(ShearedOverlayContainer.SHEAR, 0);

            Container controlContainer;
            InternalChildren = new Drawable[]
            {
                TopLevelContent = new Container
                {
                    RelativeSizeAxes = Axes.Both,
                    CornerRadius = ModPanel.CORNER_RADIUS,
                    Masking = true,
                    Children = new Drawable[]
                    {
                        new Container
                        {
                            RelativeSizeAxes = Axes.X,
                            Height = header_height + ModPanel.CORNER_RADIUS,
                            Children = new Drawable[]
                            {
                                headerBackground = new Box
                                {
                                    RelativeSizeAxes = Axes.X,
                                    Height = header_height + ModPanel.CORNER_RADIUS
                                },
                                headerText = new OsuTextFlowContainer(t =>
                                {
                                    t.Font = OsuFont.TorusAlternate.With(size: 17);
                                    t.Shadow = false;
                                    t.Colour = Colour4.Black;
                                })
                                {
                                    RelativeSizeAxes = Axes.X,
                                    AutoSizeAxes = Axes.Y,
                                    Anchor = Anchor.CentreLeft,
                                    Origin = Anchor.CentreLeft,
                                    Shear = new Vector2(-ShearedOverlayContainer.SHEAR, 0),
                                    Padding = new MarginPadding
                                    {
                                        Horizontal = 17,
                                        Bottom = ModPanel.CORNER_RADIUS
                                    }
                                }
                            }
                        },
                        new Container
                        {
                            RelativeSizeAxes = Axes.Both,
                            Padding = new MarginPadding { Top = header_height },
                            Child = contentContainer = new Container
                            {
                                RelativeSizeAxes = Axes.Both,
                                Masking = true,
                                CornerRadius = ModPanel.CORNER_RADIUS,
                                BorderThickness = 3,
                                Children = new Drawable[]
                                {
                                    contentBackground = new Box
                                    {
                                        RelativeSizeAxes = Axes.Both
                                    },
                                    new GridContainer
                                    {
                                        RelativeSizeAxes = Axes.Both,
                                        RowDimensions = new[]
                                        {
                                            new Dimension(GridSizeMode.AutoSize),
                                            new Dimension()
                                        },
                                        Content = new[]
                                        {
                                            new Drawable[]
                                            {
                                                controlContainer = new Container
                                                {
                                                    RelativeSizeAxes = Axes.X,
                                                    Padding = new MarginPadding { Horizontal = 14 }
                                                }
                                            },
                                            new Drawable[]
                                            {
                                                new NestedVerticalScrollContainer
                                                {
                                                    RelativeSizeAxes = Axes.Both,
                                                    ClampExtension = 100,
                                                    ScrollbarOverlapsContent = false,
                                                    Child = panelFlow = new FillFlowContainer<ModPanel>
                                                    {
                                                        RelativeSizeAxes = Axes.X,
                                                        AutoSizeAxes = Axes.Y,
                                                        Spacing = new Vector2(0, 7),
                                                        Padding = new MarginPadding(7)
                                                    }
                                                }
                                            }
                                        }
                                    }
                                }
                            }
                        }
                    }
                }
            };

            createHeaderText();

            if (allowBulkSelection)
            {
                controlContainer.Height = 35;
                controlContainer.Add(toggleAllCheckbox = new ToggleAllCheckbox(this)
                {
                    Anchor = Anchor.CentreLeft,
                    Origin = Anchor.CentreLeft,
                    Scale = new Vector2(0.8f),
                    RelativeSizeAxes = Axes.X,
                    LabelText = "Enable All",
                    Shear = new Vector2(-ShearedOverlayContainer.SHEAR, 0)
                });
                panelFlow.Padding = new MarginPadding
                {
                    Top = 0,
                    Bottom = 7,
                    Horizontal = 7
                };
            }
        }

        private void createHeaderText()
        {
            IEnumerable<string> headerTextWords = ModType.Humanize(LetterCasing.Title).Split(' ');

            if (headerTextWords.Count() > 1)
            {
                headerText.AddText($"{headerTextWords.First()} ", t => t.Font = t.Font.With(weight: FontWeight.SemiBold));
                headerTextWords = headerTextWords.Skip(1);
            }

            headerText.AddText(string.Join(' ', headerTextWords));
        }

        [BackgroundDependencyLoader]
        private void load(OsuGameBase game, OverlayColourProvider colourProvider, OsuColour colours)
        {
            availableMods.BindTo(game.AvailableMods);

            headerBackground.Colour = accentColour = colours.ForModType(ModType);

            if (toggleAllCheckbox != null)
            {
                toggleAllCheckbox.AccentColour = accentColour;
                toggleAllCheckbox.AccentHoverColour = accentColour.Lighten(0.3f);
            }

            contentContainer.BorderColour = ColourInfo.GradientVertical(colourProvider.Background4, colourProvider.Background3);
            contentBackground.Colour = colourProvider.Background4;
        }

        protected override void LoadComplete()
        {
            base.LoadComplete();
            availableMods.BindValueChanged(_ => Scheduler.AddOnce(updateMods));
            SelectedMods.BindValueChanged(_ =>
            {
                // if a load is in progress, don't try to update the selection - the load flow will do so.
                if (latestLoadTask == null)
                    updateActiveState();
            });
            updateMods();
        }

        private CancellationTokenSource? cancellationTokenSource;

        private void updateMods()
        {
            var newMods = ModUtils.FlattenMods(availableMods.Value.GetValueOrDefault(ModType) ?? Array.Empty<Mod>()).ToList();

            if (newMods.SequenceEqual(panelFlow.Children.Select(p => p.Mod)))
                return;

            cancellationTokenSource?.Cancel();

<<<<<<< HEAD
            var panels = newMods.Select(mod => CreateModPanel(mod).With(panel => panel.Shear = new Vector2(-ModPanel.SHEAR_X, 0)));
=======
            var panels = newMods.Select(mod => new ModPanel(mod)
            {
                Shear = new Vector2(-ShearedOverlayContainer.SHEAR, 0)
            });
>>>>>>> fb5fcdd0

            Task? loadTask;

            latestLoadTask = loadTask = LoadComponentsAsync(panels, loaded =>
            {
                panelFlow.ChildrenEnumerable = loaded;

                updateActiveState();
                updateToggleAllState();
                updateFilter();

                foreach (var panel in panelFlow)
                {
                    panel.Active.BindValueChanged(_ =>
                    {
                        updateToggleAllState();
                        SelectedMods.Value = panel.Active.Value
                            ? SelectedMods.Value.Append(panel.Mod).ToArray()
                            : SelectedMods.Value.Except(new[] { panel.Mod }).ToArray();
                    });
                }
            }, (cancellationTokenSource = new CancellationTokenSource()).Token);
            loadTask.ContinueWith(_ =>
            {
                if (loadTask == latestLoadTask)
                    latestLoadTask = null;
            });
        }

        private void updateActiveState()
        {
            foreach (var panel in panelFlow)
                panel.Active.Value = SelectedMods.Value.Contains(panel.Mod, EqualityComparer<Mod>.Default);
        }

        #region Bulk select / deselect

        private const double initial_multiple_selection_delay = 120;

        private double selectionDelay = initial_multiple_selection_delay;
        private double lastSelection;

        private readonly Queue<Action> pendingSelectionOperations = new Queue<Action>();

        protected bool SelectionAnimationRunning => pendingSelectionOperations.Count > 0;

        protected override void Update()
        {
            base.Update();

            if (selectionDelay == initial_multiple_selection_delay || Time.Current - lastSelection >= selectionDelay)
            {
                if (pendingSelectionOperations.TryDequeue(out var dequeuedAction))
                {
                    dequeuedAction();

                    // each time we play an animation, we decrease the time until the next animation (to ramp the visual and audible elements).
                    selectionDelay = Math.Max(30, selectionDelay * 0.8f);
                    lastSelection = Time.Current;
                }
                else
                {
                    // reset the selection delay after all animations have been completed.
                    // this will cause the next action to be immediately performed.
                    selectionDelay = initial_multiple_selection_delay;
                }
            }
        }

        private void updateToggleAllState()
        {
            if (toggleAllCheckbox != null && !SelectionAnimationRunning)
            {
                toggleAllCheckbox.Alpha = panelFlow.Any(panel => !panel.Filtered.Value) ? 1 : 0;
                toggleAllCheckbox.Current.Value = panelFlow.Where(panel => !panel.Filtered.Value).All(panel => panel.Active.Value);
            }
        }

        /// <summary>
        /// Selects all mods.
        /// </summary>
        public void SelectAll()
        {
            pendingSelectionOperations.Clear();

            foreach (var button in panelFlow.Where(b => !b.Active.Value && !b.Filtered.Value))
                pendingSelectionOperations.Enqueue(() => button.Active.Value = true);
        }

        /// <summary>
        /// Deselects all mods.
        /// </summary>
        public void DeselectAll()
        {
            pendingSelectionOperations.Clear();

            foreach (var button in panelFlow.Where(b => b.Active.Value && !b.Filtered.Value))
                pendingSelectionOperations.Enqueue(() => button.Active.Value = false);
        }

        private class ToggleAllCheckbox : OsuCheckbox
        {
            private Color4 accentColour;

            public Color4 AccentColour
            {
                get => accentColour;
                set
                {
                    accentColour = value;
                    updateState();
                }
            }

            private Color4 accentHoverColour;

            public Color4 AccentHoverColour
            {
                get => accentHoverColour;
                set
                {
                    accentHoverColour = value;
                    updateState();
                }
            }

            private readonly ModColumn column;

            public ToggleAllCheckbox(ModColumn column)
                : base(false)
            {
                this.column = column;
            }

            protected override void ApplyLabelParameters(SpriteText text)
            {
                base.ApplyLabelParameters(text);
                text.Font = text.Font.With(weight: FontWeight.SemiBold);
            }

            [BackgroundDependencyLoader]
            private void load()
            {
                updateState();
            }

            private void updateState()
            {
                Nub.AccentColour = AccentColour;
                Nub.GlowingAccentColour = AccentHoverColour;
                Nub.GlowColour = AccentHoverColour.Opacity(0.2f);
            }

            protected override void OnUserChange(bool value)
            {
                if (value)
                    column.SelectAll();
                else
                    column.DeselectAll();
            }
        }

        #endregion

        #region Filtering support

        private void updateFilter()
        {
            foreach (var modPanel in panelFlow)
                modPanel.ApplyFilter(Filter);

            updateToggleAllState();
        }

        #endregion

        #region Keyboard selection support

        protected override bool OnKeyDown(KeyDownEvent e)
        {
            if (e.ControlPressed || e.AltPressed) return false;
            if (toggleKeys == null) return false;

            int index = Array.IndexOf(toggleKeys, e.Key);
            if (index < 0) return false;

            var panel = panelFlow.ElementAtOrDefault(index);
            if (panel == null || panel.Filtered.Value) return false;

            panel.Active.Toggle();
            return true;
        }

        #endregion
    }
}<|MERGE_RESOLUTION|>--- conflicted
+++ resolved
@@ -260,14 +260,7 @@
 
             cancellationTokenSource?.Cancel();
 
-<<<<<<< HEAD
-            var panels = newMods.Select(mod => CreateModPanel(mod).With(panel => panel.Shear = new Vector2(-ModPanel.SHEAR_X, 0)));
-=======
-            var panels = newMods.Select(mod => new ModPanel(mod)
-            {
-                Shear = new Vector2(-ShearedOverlayContainer.SHEAR, 0)
-            });
->>>>>>> fb5fcdd0
+            var panels = newMods.Select(mod => CreateModPanel(mod).With(panel => panel.Shear = new Vector2(-ShearedOverlayContainer.SHEAR, 0)));
 
             Task? loadTask;
 
