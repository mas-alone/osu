--- conflicted
+++ resolved
@@ -139,14 +139,8 @@
                         },
                     };
 
-<<<<<<< HEAD
-=======
-                    panel.Status.BindTo(api.LocalUser.Value.Status);
-                    panel.Activity.BindTo(api.LocalUser.Value.Activity);
-
                     panel.Status.BindValueChanged(_ => updateDropdownCurrent(), true);
 
->>>>>>> 9da3aeb2
                     dropdown.Current.BindValueChanged(action =>
                     {
                         switch (action.NewValue)
