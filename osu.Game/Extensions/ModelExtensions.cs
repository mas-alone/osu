// Copyright (c) ppy Pty Ltd <contact@ppy.sh>. Licensed under the MIT Licence.
// See the LICENCE file in the repository root for full licence text.

using osu.Game.Beatmaps;
using osu.Game.Database;
<<<<<<< HEAD
=======
using osu.Game.Online.API.Requests.Responses;
>>>>>>> 9a88339f
using osu.Game.Rulesets;
using osu.Game.Scoring;
using osu.Game.Users;

#nullable enable

namespace osu.Game.Extensions
{
    public static class ModelExtensions
    {
        /// <summary>
        /// Returns a user-facing string representing the <paramref name="model"/>.
        /// </summary>
        /// <remarks>
        /// <para>
        /// Non-interface types without special handling will fall back to <see cref="object.ToString()"/>.
        /// </para>
        /// <para>
        /// Warning: This method is _purposefully_ not called <c>GetDisplayTitle()</c> like the others, because otherwise
        /// extension method type inference rules cause this method to call itself and cause a stack overflow.
        /// </para>
        /// </remarks>
        public static string GetDisplayString(this object? model)
        {
            string? result = null;

            switch (model)
            {
                case IBeatmapSetInfo beatmapSetInfo:
                    result = beatmapSetInfo.Metadata?.GetDisplayTitle();
                    break;

                case IBeatmapInfo beatmapInfo:
                    result = beatmapInfo.GetDisplayTitle();
                    break;

                case IBeatmapMetadataInfo metadataInfo:
                    result = metadataInfo.GetDisplayTitle();
                    break;

                case IScoreInfo scoreInfo:
                    result = scoreInfo.GetDisplayTitle();
                    break;

                case IRulesetInfo rulesetInfo:
                    result = rulesetInfo.Name;
                    break;

                case IUser user:
                    result = user.Username;
                    break;
            }

            // fallback in case none of the above happens to match.
            result ??= model?.ToString() ?? @"null";
            return result;
        }

        /// <summary>
<<<<<<< HEAD
        /// Check whether the online ID of two instances match.
=======
        /// Check whether the online ID of two <see cref="IBeatmapSetInfo"/>s match.
>>>>>>> 9a88339f
        /// </summary>
        /// <param name="instance">The instance to compare.</param>
        /// <param name="other">The other instance to compare against.</param>
        /// <returns>Whether online IDs match. If either instance is missing an online ID, this will return false.</returns>
<<<<<<< HEAD
        public static bool MatchesOnlineID(this IHasOnlineID<long>? instance, IHasOnlineID<long>? other)
=======
        public static bool MatchesOnlineID(this IBeatmapSetInfo? instance, IBeatmapSetInfo? other) => matchesOnlineID(instance, other);

        /// <summary>
        /// Check whether the online ID of two <see cref="IBeatmapInfo"/>s match.
        /// </summary>
        /// <param name="instance">The instance to compare.</param>
        /// <param name="other">The other instance to compare against.</param>
        /// <returns>Whether online IDs match. If either instance is missing an online ID, this will return false.</returns>
        public static bool MatchesOnlineID(this IBeatmapInfo? instance, IBeatmapInfo? other) => matchesOnlineID(instance, other);

        /// <summary>
        /// Check whether the online ID of two <see cref="IRulesetInfo"/>s match.
        /// </summary>
        /// <param name="instance">The instance to compare.</param>
        /// <param name="other">The other instance to compare against.</param>
        /// <returns>Whether online IDs match. If either instance is missing an online ID, this will return false.</returns>
        public static bool MatchesOnlineID(this IRulesetInfo? instance, IRulesetInfo? other) => matchesOnlineID(instance, other);

        /// <summary>
        /// Check whether the online ID of two <see cref="APIUser"/>s match.
        /// </summary>
        /// <param name="instance">The instance to compare.</param>
        /// <param name="other">The other instance to compare against.</param>
        /// <returns>Whether online IDs match. If either instance is missing an online ID, this will return false.</returns>
        public static bool MatchesOnlineID(this APIUser? instance, APIUser? other) => matchesOnlineID(instance, other);

        private static bool matchesOnlineID(this IHasOnlineID<long>? instance, IHasOnlineID<long>? other)
>>>>>>> 9a88339f
        {
            if (instance == null || other == null)
                return false;

            if (instance.OnlineID < 0 || other.OnlineID < 0)
                return false;

            return instance.OnlineID.Equals(other.OnlineID);
        }

<<<<<<< HEAD
        /// <summary>
        /// Check whether the online ID of two instances match.
        /// </summary>
        /// <param name="instance">The instance to compare.</param>
        /// <param name="other">The other instance to compare against.</param>
        /// <returns>Whether online IDs match. If either instance is missing an online ID, this will return false.</returns>
        public static bool MatchesOnlineID(this IHasOnlineID<int>? instance, IHasOnlineID<int>? other)
=======
        private static bool matchesOnlineID(this IHasOnlineID<int>? instance, IHasOnlineID<int>? other)
>>>>>>> 9a88339f
        {
            if (instance == null || other == null)
                return false;

            if (instance.OnlineID < 0 || other.OnlineID < 0)
                return false;

            return instance.OnlineID.Equals(other.OnlineID);
        }
    }
}<|MERGE_RESOLUTION|>--- conflicted
+++ resolved
@@ -3,10 +3,7 @@
 
 using osu.Game.Beatmaps;
 using osu.Game.Database;
-<<<<<<< HEAD
-=======
 using osu.Game.Online.API.Requests.Responses;
->>>>>>> 9a88339f
 using osu.Game.Rulesets;
 using osu.Game.Scoring;
 using osu.Game.Users;
@@ -66,18 +63,11 @@
         }
 
         /// <summary>
-<<<<<<< HEAD
-        /// Check whether the online ID of two instances match.
-=======
         /// Check whether the online ID of two <see cref="IBeatmapSetInfo"/>s match.
->>>>>>> 9a88339f
         /// </summary>
         /// <param name="instance">The instance to compare.</param>
         /// <param name="other">The other instance to compare against.</param>
         /// <returns>Whether online IDs match. If either instance is missing an online ID, this will return false.</returns>
-<<<<<<< HEAD
-        public static bool MatchesOnlineID(this IHasOnlineID<long>? instance, IHasOnlineID<long>? other)
-=======
         public static bool MatchesOnlineID(this IBeatmapSetInfo? instance, IBeatmapSetInfo? other) => matchesOnlineID(instance, other);
 
         /// <summary>
@@ -105,7 +95,6 @@
         public static bool MatchesOnlineID(this APIUser? instance, APIUser? other) => matchesOnlineID(instance, other);
 
         private static bool matchesOnlineID(this IHasOnlineID<long>? instance, IHasOnlineID<long>? other)
->>>>>>> 9a88339f
         {
             if (instance == null || other == null)
                 return false;
@@ -116,17 +105,7 @@
             return instance.OnlineID.Equals(other.OnlineID);
         }
 
-<<<<<<< HEAD
-        /// <summary>
-        /// Check whether the online ID of two instances match.
-        /// </summary>
-        /// <param name="instance">The instance to compare.</param>
-        /// <param name="other">The other instance to compare against.</param>
-        /// <returns>Whether online IDs match. If either instance is missing an online ID, this will return false.</returns>
-        public static bool MatchesOnlineID(this IHasOnlineID<int>? instance, IHasOnlineID<int>? other)
-=======
         private static bool matchesOnlineID(this IHasOnlineID<int>? instance, IHasOnlineID<int>? other)
->>>>>>> 9a88339f
         {
             if (instance == null || other == null)
                 return false;
