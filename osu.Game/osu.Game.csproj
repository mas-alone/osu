--- conflicted
+++ resolved
@@ -34,17 +34,10 @@
       <PrivateAssets>all</PrivateAssets>
       <IncludeAssets>runtime; build; native; contentfiles; analyzers; buildtransitive</IncludeAssets>
     </PackageReference>
-<<<<<<< HEAD
-    <PackageReference Include="Realm" Version="11.5.0" />
-    <PackageReference Include="ppy.osu.Framework" Version="2024.1224.0" />
-    <PackageReference Include="ppy.osu.Game.Resources" Version="2024.1224.0" />
-    <PackageReference Include="Sentry" Version="4.13.0" />
-=======
     <PackageReference Include="Realm" Version="20.1.0" />
     <PackageReference Include="ppy.osu.Framework" Version="2025.117.0" />
     <PackageReference Include="ppy.osu.Game.Resources" Version="2024.1224.0" />
     <PackageReference Include="Sentry" Version="5.0.0" />
->>>>>>> c20b836d
     <!-- Held back due to 0.34.0 failing AOT compilation on ZstdSharp.dll dependency. -->
     <PackageReference Include="SharpCompress" Version="0.38.0" />
     <PackageReference Include="NUnit" Version="3.14.0" />
