﻿// Copyright (c) ppy Pty Ltd <contact@ppy.sh>. Licensed under the MIT Licence.
// See the LICENCE file in the repository root for full licence text.

using System;
using osu.Framework.Allocation;
<<<<<<< HEAD
=======
using osu.Framework.Graphics;
>>>>>>> 0295ae29
using osu.Game.Graphics.Sprites;
using osu.Game.Utils;

namespace osu.Game.Graphics.UserInterface
{
    /// <summary>
    /// Used as an accuracy counter. Represented visually as a percentage.
    /// </summary>
    public class PercentageCounter : RollingCounter<double>
    {
        protected override double RollingDuration => 750;

        private float epsilon => 1e-10f;

        public void SetFraction(float numerator, float denominator)
        {
            Current.Value = Math.Abs(denominator) < epsilon ? 1.0f : numerator / denominator;
        }

        public PercentageCounter()
        {
            Current.Value = DisplayedCount = 1.0f;
        }

        [BackgroundDependencyLoader]
        private void load(OsuColour colours) => Colour = colours.BlueLighter;

        protected override string FormatCount(double count) => count.FormatAccuracy();

        protected override double GetProportionalDuration(double currentValue, double newValue)
        {
            return Math.Abs(currentValue - newValue) * RollingDuration * 100.0f;
        }

        protected override OsuSpriteText CreateSpriteText()
<<<<<<< HEAD
        {
            var spriteText = base.CreateSpriteText();
            spriteText.Font = spriteText.Font.With(fixedWidth: true);
            return spriteText;
        }
=======
            => base.CreateSpriteText().With(s => s.Font = s.Font.With(size: 20f, fixedWidth: true));
>>>>>>> 0295ae29

        public override void Increment(double amount)
        {
            Current.Value += amount;
        }
    }
}<|MERGE_RESOLUTION|>--- conflicted
+++ resolved
@@ -3,10 +3,7 @@
 
 using System;
 using osu.Framework.Allocation;
-<<<<<<< HEAD
-=======
 using osu.Framework.Graphics;
->>>>>>> 0295ae29
 using osu.Game.Graphics.Sprites;
 using osu.Game.Utils;
 
@@ -42,15 +39,7 @@
         }
 
         protected override OsuSpriteText CreateSpriteText()
-<<<<<<< HEAD
-        {
-            var spriteText = base.CreateSpriteText();
-            spriteText.Font = spriteText.Font.With(fixedWidth: true);
-            return spriteText;
-        }
-=======
             => base.CreateSpriteText().With(s => s.Font = s.Font.With(size: 20f, fixedWidth: true));
->>>>>>> 0295ae29
 
         public override void Increment(double amount)
         {
