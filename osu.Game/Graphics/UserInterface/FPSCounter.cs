--- conflicted
+++ resolved
@@ -198,21 +198,13 @@
 
             // note that we use an elapsed time here of 1 intentionally.
             // this weights all updates equally. if we passed in the elapsed time, longer frames would be weighted incorrectly lower.
-<<<<<<< HEAD
-            displayedFrameTime = Interpolation.DampContinuously(displayedFrameTime, updateClock.ElapsedFrameTime, hasUpdateSpike ? 0 : 200, 1);
-=======
-            displayedFrameTime = Interpolation.DampContinuously(displayedFrameTime, newUpdateFrameTime, hasUpdateSpike ? 0 : 100, 1);
->>>>>>> 0eeafea5
+            displayedFrameTime = Interpolation.DampContinuously(displayedFrameTime, updateClock.ElapsedFrameTime, hasUpdateSpike ? 0 : 100, 1);
 
             if (hasDrawSpike)
                 // show spike time using raw elapsed value, to account for `FramesPerSecond` being so averaged spike frames don't show.
                 displayedFpsCount = 1000 / drawClock.ElapsedFrameTime;
             else
-<<<<<<< HEAD
-                displayedFpsCount = Interpolation.DampContinuously(displayedFpsCount, drawClock.FramesPerSecond, 200, Time.Elapsed);
-=======
-                displayedFpsCount = Interpolation.DampContinuously(displayedFpsCount, newDrawFps, 100, Time.Elapsed);
->>>>>>> 0eeafea5
+                displayedFpsCount = Interpolation.DampContinuously(displayedFpsCount, drawClock.FramesPerSecond, 100, Time.Elapsed);
 
             if (Time.Current - lastUpdate > min_time_between_updates)
             {
