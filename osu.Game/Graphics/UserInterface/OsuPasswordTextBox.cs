--- conflicted
+++ resolved
@@ -28,13 +28,6 @@
 
         protected override bool AllowUniqueCharacterSamples => false;
 
-<<<<<<< HEAD
-        protected override bool AllowClipboardExport => false;
-
-        protected override bool AllowWordNavigation => false;
-
-=======
->>>>>>> 99518f4a
         private readonly CapsWarning warning;
 
         [Resolved]
