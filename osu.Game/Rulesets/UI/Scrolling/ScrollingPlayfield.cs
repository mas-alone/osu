--- conflicted
+++ resolved
@@ -81,8 +81,6 @@
             HitObjects.TimeRange.BindTo(VisibleTimeRange);
         }
 
-        protected sealed override HitObjectContainer CreateHitObjectContainer() => new ScrollingHitObjectContainer(direction);
-
         public bool OnPressed(GlobalAction action)
         {
             if (!UserScrollSpeedAdjustment)
@@ -90,38 +88,24 @@
 
             switch (action)
             {
-<<<<<<< HEAD
                 case GlobalAction.IncreaseScrollSpeed:
                     this.TransformBindableTo(VisibleTimeRange, VisibleTimeRange - time_span_step, 200, Easing.OutQuint);
                     return true;
                 case GlobalAction.DecreaseScrollSpeed:
                     this.TransformBindableTo(VisibleTimeRange, VisibleTimeRange + time_span_step, 200, Easing.OutQuint);
                     return true;
-=======
-                switch (args.Key)
-                {
-                    case Key.Minus:
-                        this.TransformBindableTo(VisibleTimeRange, VisibleTimeRange + time_span_step, 600, Easing.OutQuint);
-                        break;
-                    case Key.Plus:
-                        this.TransformBindableTo(VisibleTimeRange, VisibleTimeRange - time_span_step, 600, Easing.OutQuint);
-                        break;
-                }
->>>>>>> 7c5ad43d
             }
 
             return false;
         }
 
-<<<<<<< HEAD
         public bool OnReleased(GlobalAction action) => false;
-=======
+
         protected sealed override HitObjectContainer CreateHitObjectContainer()
         {
             var container = new ScrollingHitObjectContainer();
             container.Direction.BindTo(Direction);
             return container;
         }
->>>>>>> 7c5ad43d
     }
 }