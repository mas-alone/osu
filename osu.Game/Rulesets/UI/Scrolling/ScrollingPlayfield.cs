--- conflicted
+++ resolved
@@ -63,25 +63,8 @@
         /// </summary>
         protected readonly Bindable<ScrollingDirection> Direction = new Bindable<ScrollingDirection>();
 
-<<<<<<< HEAD
-=======
         protected virtual SpeedChangeVisualisationMethod VisualisationMethod => SpeedChangeVisualisationMethod.Sequential;
 
-        /// <summary>
-        /// Creates a new <see cref="ScrollingPlayfield"/>.
-        /// </summary>
-        /// <param name="customWidth">The width to scale the internal coordinate space to.
-        /// May be null if scaling based on <paramref name="customHeight"/> is desired. If <paramref name="customHeight"/> is also null, no scaling will occur.
-        /// </param>
-        /// <param name="customHeight">The height to scale the internal coordinate space to.
-        /// May be null if scaling based on <paramref name="customWidth"/> is desired. If <paramref name="customWidth"/> is also null, no scaling will occur.
-        /// </param>
-        protected ScrollingPlayfield(float? customWidth = null, float? customHeight = null)
-            : base(customWidth, customHeight)
-        {
-        }
-
->>>>>>> 5fd0b29d
         [BackgroundDependencyLoader]
         private void load()
         {
