--- conflicted
+++ resolved
@@ -159,13 +159,9 @@
         /// <summary>
         /// Construct a relevant blueprint container. This will manage hitobject selection/placement input handling and display logic.
         /// </summary>
-<<<<<<< HEAD
         /// <param name="hitObjects">A live collection of all <see cref="DrawableHitObject"/>s in the editor beatmap.</param>
         protected virtual ComposeBlueprintContainer CreateBlueprintContainer(IEnumerable<DrawableHitObject> hitObjects)
             => new ComposeBlueprintContainer(hitObjects);
-=======
-        protected abstract ComposeBlueprintContainer CreateBlueprintContainer();
->>>>>>> 1a427bf7
 
         /// <summary>
         /// Construct a drawable ruleset for the provided ruleset.
@@ -177,11 +173,7 @@
         /// <param name="ruleset">The ruleset used to construct its drawable counterpart.</param>
         /// <param name="beatmap">The loaded beatmap.</param>
         /// <param name="mods">The mods to be applied.</param>
-<<<<<<< HEAD
-        /// <returns>An editor-relevant <see cref="DrawableRuleset{TObject}"/></returns>.
-=======
         /// <returns>An editor-relevant <see cref="DrawableRuleset{TObject}"/>.</returns>
->>>>>>> 1a427bf7
         protected virtual DrawableRuleset<TObject> CreateDrawableRuleset(Ruleset ruleset, IBeatmap beatmap, IReadOnlyList<Mod> mods = null)
             => (DrawableRuleset<TObject>)ruleset.CreateDrawableRulesetWith(beatmap, mods);
 
