--- conflicted
+++ resolved
@@ -26,7 +26,7 @@
             if (score.IsLegacyScore)
                 return false;
 
-            if (score.TotalScoreVersion > 30000003)
+            if (score.TotalScoreVersion > 30000004)
                 return false;
 
             // Recalculate the old-style standardised score to see if this was an old lazer score.
@@ -224,20 +224,7 @@
             ILegacyScoreSimulator sv1Simulator = legacyRuleset.CreateLegacyScoreSimulator();
             LegacyScoreAttributes attributes = sv1Simulator.Simulate(beatmap, playableBeatmap);
 
-<<<<<<< HEAD
-            sv1Simulator.Simulate(beatmap, playableBeatmap, mods);
-
-            return ConvertFromLegacyTotalScore(score, new DifficultyAttributes
-            {
-                LegacyAccuracyScore = sv1Simulator.AccuracyScore,
-                LegacyComboScore = sv1Simulator.ComboScore,
-                LegacyBonusScoreRatio = sv1Simulator.BonusScoreRatio,
-                LegacyBonusScore = sv1Simulator.LegacyBonusScore,
-                LegacyMaxCombo = sv1Simulator.MaxCombo,
-            });
-=======
             return ConvertFromLegacyTotalScore(score, LegacyBeatmapConversionDifficultyInfo.FromBeatmap(beatmap.Beatmap), attributes);
->>>>>>> 166518db
         }
 
         /// <summary>
@@ -254,18 +241,6 @@
 
             Debug.Assert(score.LegacyTotalScore != null);
 
-<<<<<<< HEAD
-            int maximumLegacyAccuracyScore = attributes.LegacyAccuracyScore;
-            int maximumLegacyComboScore = attributes.LegacyComboScore;
-            double maximumLegacyBonusRatio = attributes.LegacyBonusScoreRatio;
-            int maximumLegacyBonusScore = attributes.LegacyBonusScore;
-            int maximumLegacyCombo = attributes.LegacyMaxCombo;
-            double modMultiplier = score.Mods.Select(m => m.ScoreMultiplier).Aggregate(1.0, (c, n) => c * n);
-
-            // The part of total score that doesn't include bonus.
-            int maximumLegacyBaseScore = maximumLegacyAccuracyScore + maximumLegacyComboScore;
-            int maximumLegacyTotalScore = maximumLegacyBaseScore + maximumLegacyBonusScore;
-=======
             Ruleset ruleset = score.Ruleset.CreateInstance();
             if (ruleset is not ILegacyRuleset legacyRuleset)
                 return score.TotalScore;
@@ -274,10 +249,11 @@
             int maximumLegacyAccuracyScore = attributes.AccuracyScore;
             long maximumLegacyComboScore = (long)Math.Round(attributes.ComboScore * legacyModMultiplier);
             double maximumLegacyBonusRatio = attributes.BonusScoreRatio;
-
-            // The part of total score that doesn't include bonus.
+            long maximumLegacyBonusScore = attributes.BonusScore;
+            int maximumLegacyCombo = attributes.MaxCombo;
+
             long maximumLegacyBaseScore = maximumLegacyAccuracyScore + maximumLegacyComboScore;
->>>>>>> 166518db
+            long maximumLegacyTotalScore = maximumLegacyBaseScore + maximumLegacyBonusScore;
 
             // The combo proportion is calculated as a proportion of maximumLegacyTotalScore.
             double comboProportion = (double)score.LegacyTotalScore / maximumLegacyTotalScore;
