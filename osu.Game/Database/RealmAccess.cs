// Copyright (c) ppy Pty Ltd <contact@ppy.sh>. Licensed under the MIT Licence.
// See the LICENCE file in the repository root for full licence text.

using System;
using System.Collections.Generic;
using System.ComponentModel;
using System.Diagnostics;
using System.IO;
using System.Linq;
using System.Linq.Expressions;
using System.Reflection;
using System.Threading;
using System.Threading.Tasks;
using osu.Framework;
using osu.Framework.Allocation;
using osu.Framework.Development;
using osu.Framework.Extensions;
using osu.Framework.Input.Bindings;
using osu.Framework.Logging;
using osu.Framework.Platform;
using osu.Framework.Statistics;
using osu.Framework.Threading;
using osu.Game.Beatmaps;
using osu.Game.Beatmaps.Legacy;
using osu.Game.Configuration;
using osu.Game.Extensions;
using osu.Game.Input;
using osu.Game.Input.Bindings;
using osu.Game.Models;
using osu.Game.Online.API;
using osu.Game.Online.API.Requests.Responses;
using osu.Game.Rulesets;
using osu.Game.Rulesets.Mods;
using osu.Game.Scoring;
using osu.Game.Scoring.Legacy;
using osu.Game.Skinning;
using osu.Game.Utils;
using osuTK.Input;
using Realms;
using Realms.Exceptions;

namespace osu.Game.Database
{
    /// <summary>
    /// A factory which provides safe access to the realm storage backend.
    /// </summary>
    public class RealmAccess : IDisposable
    {
        private readonly Storage storage;

        /// <summary>
        /// The filename of this realm.
        /// </summary>
        public readonly string Filename;

        private readonly SynchronizationContext? updateThreadSyncContext;

        /// <summary>
        /// Version history:
        /// 6    ~2021-10-18   First tracked version.
        /// 7    2021-10-18    Changed OnlineID fields to non-nullable to add indexing support.
        /// 8    2021-10-29    Rebind scroll adjust keys to not have control modifier.
        /// 9    2021-11-04    Converted BeatmapMetadata.Author from string to RealmUser.
        /// 10   2021-11-22    Use ShortName instead of RulesetID for ruleset settings.
        /// 11   2021-11-22    Use ShortName instead of RulesetID for ruleset key bindings.
        /// 12   2021-11-24    Add Status to RealmBeatmapSet.
        /// 13   2022-01-13    Final migration of beatmaps and scores to realm (multiple new storage fields).
        /// 14   2022-03-01    Added BeatmapUserSettings to BeatmapInfo.
        /// 15   2022-07-13    Added LastPlayed to BeatmapInfo.
        /// 16   2022-07-15    Removed HasReplay from ScoreInfo.
        /// 17   2022-07-16    Added CountryCode to RealmUser.
        /// 18   2022-07-19    Added OnlineMD5Hash and LastOnlineUpdate to BeatmapInfo.
        /// 19   2022-07-19    Added DateSubmitted and DateRanked to BeatmapSetInfo.
        /// 20   2022-07-21    Added LastAppliedDifficultyVersion to RulesetInfo, changed default value of BeatmapInfo.StarRating to -1.
        /// 21   2022-07-27    Migrate collections to realm (BeatmapCollection).
        /// 22   2022-07-31    Added ModPreset.
        /// 23   2022-08-01    Added LastLocalUpdate to BeatmapInfo.
        /// 24   2022-08-22    Added MaximumStatistics to ScoreInfo.
        /// 25   2022-09-18    Remove skins to add with new naming.
        /// 26   2023-02-05    Added BeatmapHash to ScoreInfo.
        /// 27   2023-06-06    Added EditorTimestamp to BeatmapInfo.
        /// 28   2023-06-08    Added IsLegacyScore to ScoreInfo, parsed from replay files.
        /// 29   2023-06-12    Run migration of old lazer scores to be best-effort in the new scoring number space. No actual realm changes.
        /// 30   2023-06-16    Run migration of old lazer scores again. This time with more correct rounding considerations.
        /// 31   2023-06-26    Add Version and LegacyTotalScore to ScoreInfo, set Version to 30000002 and copy TotalScore into LegacyTotalScore for legacy scores.
        /// 32   2023-07-09    Populate legacy scores with the ScoreV2 mod (and restore TotalScore to the legacy total for such scores) using replay files.
        /// 33   2023-08-16    Reset default chat toggle key binding to avoid conflict with newly added leaderboard toggle key binding.
        /// 34   2023-08-21    Add BackgroundReprocessingFailed flag to ScoreInfo to track upgrade failures.
        /// 35   2023-10-16    Clear key combinations of keybindings that are assigned to more than one action in a given settings section.
        /// 36   2023-10-26    Add LegacyOnlineID to ScoreInfo. Move osu_scores_*_high IDs stored in OnlineID to LegacyOnlineID. Reset anomalous OnlineIDs.
        /// 38   2023-12-10    Add EndTimeObjectCount and TotalObjectCount to BeatmapInfo.
        /// 39   2023-12-19    Migrate any EndTimeObjectCount and TotalObjectCount values of 0 to -1 to better identify non-calculated values.
        /// 40   2023-12-21    Add ScoreInfo.Version to keep track of which build scores were set on.
        /// 41   2024-04-17    Add ScoreInfo.TotalScoreWithoutMods for future mod multiplier rebalances.
        /// 42   2024-08-07    Update mania key bindings to reflect changes to ManiaAction
<<<<<<< HEAD
        /// 43   2024-09-15    Removed several properties from ScoreInfo which did not need to be persisted to realm.
=======
        /// 43   2024-10-14    Reset keybind for toggling FPS display to avoid conflict with "convert to stream" in the editor, if not already changed by user.
>>>>>>> 479ff7eb
        /// </summary>
        private const int schema_version = 43;

        /// <summary>
        /// Lock object which is held during <see cref="BlockAllOperations"/> sections, blocking realm retrieval during blocking periods.
        /// </summary>
        private readonly SemaphoreSlim realmRetrievalLock = new SemaphoreSlim(1);

        /// <summary>
        /// <c>true</c> when the current thread has already entered the <see cref="realmRetrievalLock"/>.
        /// </summary>
        private readonly ThreadLocal<bool> currentThreadHasRealmRetrievalLock = new ThreadLocal<bool>();

        /// <summary>
        /// Holds a map of functions registered via <see cref="RegisterCustomSubscription"/> and <see cref="RegisterForNotifications{T}"/> and a coinciding action which when triggered,
        /// will unregister the subscription from realm.
        ///
        /// Put another way, the key is an action which registers the subscription with realm. The returned <see cref="IDisposable"/> from the action is stored as the value and only
        /// used internally.
        ///
        /// Entries in this dictionary are only removed when a consumer signals that the subscription should be permanently ceased (via their own <see cref="IDisposable"/>).
        /// </summary>
        private readonly Dictionary<Func<Realm, IDisposable?>, IDisposable?> customSubscriptionsResetMap = new Dictionary<Func<Realm, IDisposable?>, IDisposable?>();

        /// <summary>
        /// Holds a map of functions registered via <see cref="RegisterForNotifications{T}"/> and a coinciding action which when triggered,
        /// fires a change set event with an empty collection. This is used to inform subscribers when the main realm instance gets recycled, and ensure they don't use invalidated
        /// managed realm objects from a previous firing.
        /// </summary>
        private readonly Dictionary<Func<Realm, IDisposable?>, Action> notificationsResetMap = new Dictionary<Func<Realm, IDisposable?>, Action>();

        private static readonly GlobalStatistic<int> realm_instances_created = GlobalStatistics.Get<int>(@"Realm", @"Instances (Created)");

        private static readonly GlobalStatistic<int> total_subscriptions = GlobalStatistics.Get<int>(@"Realm", @"Subscriptions");

        private static readonly GlobalStatistic<int> total_reads_update = GlobalStatistics.Get<int>(@"Realm", @"Reads (Update)");

        private static readonly GlobalStatistic<int> total_reads_async = GlobalStatistics.Get<int>(@"Realm", @"Reads (Async)");

        private static readonly GlobalStatistic<int> total_writes_update = GlobalStatistics.Get<int>(@"Realm", @"Writes (Update)");

        private static readonly GlobalStatistic<int> total_writes_async = GlobalStatistics.Get<int>(@"Realm", @"Writes (Async)");

        private Realm? updateRealm;

        /// <summary>
        /// Tracks whether a realm was ever fetched from this instance.
        /// After a fetch occurs, blocking operations will be guaranteed to restore any subscriptions.
        /// </summary>
        private bool hasInitialisedOnce;

        private bool isSendingNotificationResetEvents;

        public Realm Realm => ensureUpdateRealm();

        private const string realm_extension = @".realm";

        private Realm ensureUpdateRealm()
        {
            if (isSendingNotificationResetEvents)
                throw new InvalidOperationException("Cannot retrieve a realm context from a notification callback during a blocking operation.");

            if (!ThreadSafety.IsUpdateThread)
                throw new InvalidOperationException(@$"Use {nameof(getRealmInstance)} when performing realm operations from a non-update thread");

            if (updateRealm == null)
            {
                updateRealm = getRealmInstance();
                hasInitialisedOnce = true;

                Logger.Log(@$"Opened realm ""{updateRealm.Config.DatabasePath}"" at version {updateRealm.Config.SchemaVersion}");

                // Resubscribe any subscriptions
                foreach (var action in customSubscriptionsResetMap.Keys.ToArray())
                    registerSubscription(action);
            }

            Debug.Assert(updateRealm != null);

            return updateRealm;
        }

        internal static bool CurrentThreadSubscriptionsAllowed => current_thread_subscriptions_allowed.Value;

        private static readonly ThreadLocal<bool> current_thread_subscriptions_allowed = new ThreadLocal<bool>();

        /// <summary>
        /// Construct a new instance.
        /// </summary>
        /// <param name="storage">The game storage which will be used to create the realm backing file.</param>
        /// <param name="filename">The filename to use for the realm backing file. A ".realm" extension will be added automatically if not specified.</param>
        /// <param name="updateThread">The game update thread, used to post realm operations into a thread-safe context.</param>
        public RealmAccess(Storage storage, string filename, GameThread? updateThread = null)
        {
            this.storage = storage;

            updateThreadSyncContext = updateThread?.SynchronizationContext ?? SynchronizationContext.Current;

            Filename = filename;

            if (!Filename.EndsWith(realm_extension, StringComparison.Ordinal))
                Filename += realm_extension;

#if DEBUG
            if (!DebugUtils.IsNUnitRunning)
                applyFilenameSchemaSuffix(ref Filename);
#endif

            // `prepareFirstRealmAccess()` triggers the first `getRealmInstance` call, which will implicitly run realm migrations and bring the schema up-to-date.
            using (var realm = prepareFirstRealmAccess())
                cleanupPendingDeletions(realm);
        }

        /// <summary>
        /// Some developers may be annoyed if a newer version migration (ie. caused by testing a pull request)
        /// cause their test database to be unusable with previous versions.
        /// To get around this, store development databases against their realm version.
        /// Note that this means changes made on newer realm versions will disappear.
        /// </summary>
        private void applyFilenameSchemaSuffix(ref string filename)
        {
            string originalFilename = filename;

            filename = getVersionedFilename(schema_version);

            // First check if the current realm version already exists...
            if (storage.Exists(filename))
                return;

            // Check for a previous version we can use as a base database to migrate from...
            for (int i = schema_version - 1; i >= 0; i--)
            {
                string previousFilename = getVersionedFilename(i);

                if (storage.Exists(previousFilename))
                {
                    copyPreviousVersion(previousFilename, filename);
                    return;
                }
            }

            // Finally, check for  a non-versioned file exists (aka before this method was added)...
            if (storage.Exists(originalFilename))
                copyPreviousVersion(originalFilename, filename);

            void copyPreviousVersion(string previousFilename, string newFilename)
            {
                using (var previous = storage.GetStream(previousFilename))
                using (var current = storage.CreateFileSafely(newFilename))
                {
                    Logger.Log(@$"Copying previous realm database {previousFilename} to {newFilename} for migration to schema version {schema_version}");
                    previous.CopyTo(current);
                }
            }

            string getVersionedFilename(int version) => originalFilename.Replace(realm_extension, $"_{version}{realm_extension}");
        }

        private void attemptRecoverFromFile(string recoveryFilename)
        {
            Logger.Log($@"Performing recovery from {recoveryFilename}", LoggingTarget.Database);

            // First check the user hasn't started to use the database that is in place..
            try
            {
                using (var realm = Realm.GetInstance(getConfiguration()))
                {
                    if (realm.All<ScoreInfo>().Any())
                    {
                        Logger.Log(@"Recovery aborted as the existing database has scores set already.", LoggingTarget.Database);
                        Logger.Log($@"To perform recovery, delete {OsuGameBase.CLIENT_DATABASE_FILENAME} while osu! is not running.", LoggingTarget.Database);
                        return;
                    }
                }
            }
            catch
            {
                // Even if reading the in place database fails, still attempt to recover.
            }

            // Then check that the database we are about to attempt recovery can actually be recovered on this version..
            try
            {
                using (Realm.GetInstance(getConfiguration(recoveryFilename)))
                {
                    // Don't need to do anything, just check that opening the realm works correctly.
                }
            }
            catch
            {
                Logger.Log(@"Recovery aborted as the newer version could not be loaded by this osu! version.", LoggingTarget.Database);
                return;
            }

            // For extra safety, also store the temporarily-used database which we are about to replace.
            createBackup($"{Filename.Replace(realm_extension, string.Empty)}_{DateTimeOffset.UtcNow.ToUnixTimeSeconds()}_newer_version_before_recovery{realm_extension}");

            storage.Delete(Filename);

            using (var inputStream = storage.GetStream(recoveryFilename))
            using (var outputStream = storage.CreateFileSafely(Filename))
                inputStream.CopyTo(outputStream);

            storage.Delete(recoveryFilename);
            Logger.Log(@"Recovery complete!", LoggingTarget.Database);
        }

        private Realm prepareFirstRealmAccess()
        {
            string newerVersionFilename = $"{Filename.Replace(realm_extension, string.Empty)}_newer_version{realm_extension}";

            // Attempt to recover a newer database version if available.
            if (storage.Exists(newerVersionFilename))
            {
                Logger.Log(@"A newer realm database has been found, attempting recovery...", LoggingTarget.Database);
                attemptRecoverFromFile(newerVersionFilename);
            }

            try
            {
                return getRealmInstance();
            }
            catch (Exception e)
            {
                // See https://github.com/realm/realm-core/blob/master/src%2Frealm%2Fobject-store%2Fobject_store.cpp#L1016-L1022
                // This is the best way we can detect a schema version downgrade.
                if (e.Message.StartsWith(@"Provided schema version", StringComparison.Ordinal))
                {
                    Logger.Error(e, "Your local database is too new to work with this version of osu!. Please close osu! and install the latest release to recover your data.");

                    // If a newer version database already exists, don't create another backup. We can presume that the first backup is the one we care about.
                    if (!storage.Exists(newerVersionFilename))
                        createBackup(newerVersionFilename);
                }
                else
                {
                    // This error can occur due to file handles still being open by a previous instance.
                    // If this is the case, rather than assuming the realm file is corrupt, block game startup.
                    if (e.Message.StartsWith("SetEndOfFile() failed", StringComparison.Ordinal))
                    {
                        // This will throw if the realm file is not available for write access after 5 seconds.
                        FileUtils.AttemptOperation(() =>
                        {
                            if (storage.Exists(Filename))
                            {
                                using (var _ = storage.GetStream(Filename, FileAccess.ReadWrite))
                                {
                                }
                            }
                        }, 20);

                        // If the above eventually succeeds, try and continue startup as per normal.
                        // This may throw again but let's allow it to, and block startup.
                        return getRealmInstance();
                    }

                    Logger.Error(e, "Realm startup failed with unrecoverable error; starting with a fresh database. A backup of your database has been made.");
                    createBackup($"{Filename.Replace(realm_extension, string.Empty)}_{DateTimeOffset.UtcNow.ToUnixTimeSeconds()}_corrupt{realm_extension}");
                }

                storage.Delete(Filename);
                return getRealmInstance();
            }
        }

        private void cleanupPendingDeletions(Realm realm)
        {
            try
            {
                using (var transaction = realm.BeginWrite())
                {
                    var pendingDeleteScores = realm.All<ScoreInfo>().Where(s => s.DeletePending);

                    foreach (var score in pendingDeleteScores)
                        realm.Remove(score);

                    var pendingDeleteSets = realm.All<BeatmapSetInfo>().Where(s => s.DeletePending);

                    foreach (var beatmapSet in pendingDeleteSets)
                    {
                        foreach (var beatmap in beatmapSet.Beatmaps)
                        {
                            realm.Remove(beatmap.Metadata);
                            realm.Remove(beatmap);
                        }

                        realm.Remove(beatmapSet);
                    }

                    var pendingDeleteSkins = realm.All<SkinInfo>().Where(s => s.DeletePending);

                    foreach (var s in pendingDeleteSkins)
                        realm.Remove(s);

                    var pendingDeletePresets = realm.All<ModPreset>().Where(s => s.DeletePending);

                    foreach (var s in pendingDeletePresets)
                        realm.Remove(s);

                    transaction.Commit();
                }

                // clean up files after dropping any pending deletions.
                // in the future we may want to only do this when the game is idle, rather than on every startup.
                new RealmFileStore(this, storage).Cleanup();
            }
            catch (Exception e)
            {
                Logger.Error(e, "Failed to clean up unused files. This is not critical but please report if it happens regularly.");
            }
        }

        /// <summary>
        /// Compact this realm.
        /// </summary>
        /// <returns></returns>
        public bool Compact()
        {
            try
            {
                return Realm.Compact(getConfiguration());
            }
            // Catch can be removed along with entity framework. Is specifically to allow a failure message to arrive to the user (see similar catches in EFToRealmMigrator).
            catch (AggregateException ae) when (RuntimeInfo.OS == RuntimeInfo.Platform.macOS && ae.Flatten().InnerException is TypeInitializationException)
            {
                return true;
            }
        }

        /// <summary>
        /// Run work on realm with a return value.
        /// </summary>
        /// <param name="action">The work to run.</param>
        /// <typeparam name="T">The return type.</typeparam>
        public T Run<T>(Func<Realm, T> action)
        {
            if (ThreadSafety.IsUpdateThread)
            {
                total_reads_update.Value++;
                return action(Realm);
            }

            total_reads_async.Value++;
            using (var realm = getRealmInstance())
                return action(realm);
        }

        /// <summary>
        /// Run work on realm.
        /// </summary>
        /// <param name="action">The work to run.</param>
        public void Run(Action<Realm> action)
        {
            if (ThreadSafety.IsUpdateThread)
            {
                total_reads_update.Value++;
                action(Realm);
            }
            else
            {
                total_reads_async.Value++;
                using (var realm = getRealmInstance())
                    action(realm);
            }
        }

        /// <summary>
        /// Write changes to realm.
        /// </summary>
        /// <param name="action">The work to run.</param>
        public T Write<T>(Func<Realm, T> action)
        {
            if (ThreadSafety.IsUpdateThread)
            {
                total_writes_update.Value++;
                return Realm.Write(action);
            }
            else
            {
                total_writes_async.Value++;

                using (var realm = getRealmInstance())
                    return realm.Write(action);
            }
        }

        /// <summary>
        /// Write changes to realm.
        /// </summary>
        /// <param name="action">The work to run.</param>
        public void Write(Action<Realm> action)
        {
            if (ThreadSafety.IsUpdateThread)
            {
                total_writes_update.Value++;
                Realm.Write(action);
            }
            else
            {
                total_writes_async.Value++;

                using (var realm = getRealmInstance())
                    realm.Write(action);
            }
        }

        private readonly CountdownEvent pendingAsyncWrites = new CountdownEvent(0);

        /// <summary>
        /// Write changes to realm asynchronously, guaranteeing order of execution.
        /// </summary>
        /// <param name="action">The work to run.</param>
        public Task WriteAsync(Action<Realm> action)
        {
            ObjectDisposedException.ThrowIf(isDisposed, this);

            // Required to ensure the write is tracked and accounted for before disposal.
            // Can potentially be avoided if we have a need to do so in the future.
            if (!ThreadSafety.IsUpdateThread)
                throw new InvalidOperationException(@$"{nameof(WriteAsync)} must be called from the update thread.");

            // CountdownEvent will fail if already at zero.
            if (!pendingAsyncWrites.TryAddCount())
                pendingAsyncWrites.Reset(1);

            // Regardless of calling Realm.GetInstance or Realm.GetInstanceAsync, there is a blocking overhead on retrieval.
            // Adding a forced Task.Run resolves this.
            var writeTask = Task.Run(async () =>
            {
                total_writes_async.Value++;

                // Not attempting to use Realm.GetInstanceAsync as there's seemingly no benefit to us (for now) and it adds complexity due to locking
                // concerns in getRealmInstance(). On a quick check, it looks to be more suited to cases where realm is connecting to an online sync
                // server, which we don't use. May want to report upstream or revisit in the future.
                using (var realm = getRealmInstance())
                    // ReSharper disable once AccessToDisposedClosure (WriteAsync should be marked as [InstantHandle]).
                    await realm.WriteAsync(() => action(realm)).ConfigureAwait(false);

                pendingAsyncWrites.Signal();
            });

            return writeTask;
        }

        /// <summary>
        /// Subscribe to a realm collection and begin watching for asynchronous changes.
        /// </summary>
        /// <remarks>
        /// This adds osu! specific thread and managed state safety checks on top of <see cref="IRealmCollection{T}.SubscribeForNotifications"/>.
        ///
        /// In addition to the documented realm behaviour, we have the additional requirement of handling subscriptions over potential realm instance recycle.
        /// When this happens, callback events will be automatically fired:
        /// - On recycle start, a callback with an empty collection and <c>null</c> <see cref="ChangeSet"/> will be invoked.
        /// - On recycle end, a standard initial realm callback will arrive, with <c>null</c> <see cref="ChangeSet"/> and an up-to-date collection.
        /// </remarks>
        /// <param name="query">The <see cref="IQueryable{T}"/> to observe for changes.</param>
        /// <typeparam name="T">Type of the elements in the list.</typeparam>
        /// <param name="callback">The callback to be invoked with the updated <see cref="IRealmCollection{T}"/>.</param>
        /// <returns>
        /// A subscription token. It must be kept alive for as long as you want to receive change notifications.
        /// To stop receiving notifications, call <see cref="IDisposable.Dispose"/>.
        /// </returns>
        /// <seealso cref="IRealmCollection{T}.SubscribeForNotifications"/>
        public IDisposable RegisterForNotifications<T>(Func<Realm, IQueryable<T>> query, NotificationCallbackDelegate<T> callback)
            where T : RealmObjectBase
        {
            Func<Realm, IDisposable?> action = realm => query(realm).QueryAsyncWithNotifications(callback);

            lock (notificationsResetMap)
            {
                // Store an action which is used when blocking to ensure consumers don't use results of a stale changeset firing.
                notificationsResetMap.Add(action, () => callback(new RealmResetEmptySet<T>(), null));
            }

            return RegisterCustomSubscription(action);
        }

        /// <summary>
        /// Subscribe to the property of a realm object to watch for changes.
        /// </summary>
        /// <remarks>
        /// On subscribing, unless the <paramref name="modelAccessor"/> does not match an object, an initial invocation of <paramref name="onChanged"/> will occur immediately.
        /// Further invocations will occur when the value changes, but may also fire on a realm recycle with no actual value change.
        /// </remarks>
        /// <param name="modelAccessor">A function to retrieve the relevant model from realm.</param>
        /// <param name="propertyLookup">A function to traverse to the relevant property from the model.</param>
        /// <param name="onChanged">A function to be invoked when a change of value occurs.</param>
        /// <typeparam name="TModel">The type of the model.</typeparam>
        /// <typeparam name="TProperty">The type of the property to be watched.</typeparam>
        /// <returns>
        /// A subscription token. It must be kept alive for as long as you want to receive change notifications.
        /// To stop receiving notifications, call <see cref="IDisposable.Dispose"/>.
        /// </returns>
        public IDisposable SubscribeToPropertyChanged<TModel, TProperty>(Func<Realm, TModel?> modelAccessor, Expression<Func<TModel, TProperty>> propertyLookup, Action<TProperty> onChanged)
            where TModel : RealmObjectBase
        {
            return RegisterCustomSubscription(_ =>
            {
                string propertyName = getMemberName(propertyLookup);

                var model = Run(modelAccessor);
                var propLookupCompiled = propertyLookup.Compile();

                if (model == null)
                    return null;

                model.PropertyChanged += onPropertyChanged;

                // Update initial value immediately.
                onChanged(propLookupCompiled(model));

                return new InvokeOnDisposal(() => model.PropertyChanged -= onPropertyChanged);

                void onPropertyChanged(object? sender, PropertyChangedEventArgs args)
                {
                    if (args.PropertyName == propertyName)
                        onChanged(propLookupCompiled(model));
                }
            });

            static string getMemberName(Expression<Func<TModel, TProperty>> expression)
            {
                if (!(expression is LambdaExpression lambda))
                    throw new ArgumentException("Outermost expression must be a lambda expression", nameof(expression));

                if (!(lambda.Body is MemberExpression memberExpression))
                    throw new ArgumentException("Lambda body must be a member access expression", nameof(expression));

                // TODO: nested access can be supported, with more iteration here
                // (need to iteratively soft-cast `memberExpression.Expression` into `MemberExpression`s until `lambda.Parameters[0]` is hit)
                if (memberExpression.Expression != lambda.Parameters[0])
                    throw new ArgumentException("Nested access expressions are not supported", nameof(expression));

                return memberExpression.Member.Name;
            }
        }

        /// <summary>
        /// Run work on realm that will be run every time the update thread realm instance gets recycled.
        /// </summary>
        /// <param name="action">The work to run. Return value should be an <see cref="IDisposable"/> from QueryAsyncWithNotifications, or an <see cref="InvokeOnDisposal"/> to clean up any bindings.</param>
        /// <returns>An <see cref="IDisposable"/> which should be disposed to unsubscribe any inner subscription.</returns>
        public IDisposable RegisterCustomSubscription(Func<Realm, IDisposable?> action)
        {
            if (updateThreadSyncContext == null)
                throw new InvalidOperationException("Attempted to register a realm subscription before update thread registration.");

            total_subscriptions.Value++;

            if (ThreadSafety.IsUpdateThread)
                updateThreadSyncContext.Send(_ => registerSubscription(action), null);
            else
                updateThreadSyncContext.Post(_ => registerSubscription(action), null);

            // This token is returned to the consumer.
            // When disposed, it will cause the registration to be permanently ceased (unsubscribed with realm and unregistered by this class).
            return new InvokeOnDisposal(() =>
            {
                if (ThreadSafety.IsUpdateThread)
                    updateThreadSyncContext.Send(_ => unsubscribe(), null);
                else
                    updateThreadSyncContext.Post(_ => unsubscribe(), null);

                void unsubscribe()
                {
                    if (customSubscriptionsResetMap.TryGetValue(action, out var unsubscriptionAction))
                    {
                        unsubscriptionAction?.Dispose();
                        customSubscriptionsResetMap.Remove(action);

                        lock (notificationsResetMap)
                        {
                            notificationsResetMap.Remove(action);
                        }

                        total_subscriptions.Value--;
                    }
                }
            });
        }

        private void registerSubscription(Func<Realm, IDisposable?> action)
        {
            Debug.Assert(ThreadSafety.IsUpdateThread);

            // Retrieve realm instance outside of flag update to ensure that the instance is retrieved,
            // as attempting to access it inside the subscription if it's not constructed would lead to
            // cyclic invocations of the subscription callback.
            var realm = Realm;

            Debug.Assert(!customSubscriptionsResetMap.TryGetValue(action, out var found) || found == null);

            current_thread_subscriptions_allowed.Value = true;
            customSubscriptionsResetMap[action] = action(realm);
            current_thread_subscriptions_allowed.Value = false;
        }

        private Realm getRealmInstance()
        {
            ObjectDisposedException.ThrowIf(isDisposed, this);

            bool tookSemaphoreLock = false;

            try
            {
                // Ensure that the thread that currently has the `realmRetrievalLock` can retrieve nested contexts and not deadlock on itself.
                if (!currentThreadHasRealmRetrievalLock.Value)
                {
                    realmRetrievalLock.Wait();
                    currentThreadHasRealmRetrievalLock.Value = true;
                    tookSemaphoreLock = true;
                }
                else
                {
                    // the semaphore is used to handle blocking of all realm retrieval during certain periods.
                    // once the semaphore has been taken by this code section, it is safe to retrieve further realm instances on the same thread.
                    // this can happen if a realm subscription is active and triggers a callback which has user code that calls `Run`.
                }

                realm_instances_created.Value++;

                return Realm.GetInstance(getConfiguration());
            }
            // Catch can be removed along with entity framework. Is specifically to allow a failure message to arrive to the user (see similar catches in EFToRealmMigrator).
            catch (AggregateException ae) when (RuntimeInfo.OS == RuntimeInfo.Platform.macOS && ae.Flatten().InnerException is TypeInitializationException)
            {
                return Realm.GetInstance();
            }
            finally
            {
                if (tookSemaphoreLock)
                {
                    realmRetrievalLock.Release();
                    currentThreadHasRealmRetrievalLock.Value = false;
                }
            }
        }

        private RealmConfiguration getConfiguration(string? filename = null)
        {
            // This is currently the only usage of temporary files at the osu! side.
            // If we use the temporary folder in more situations in the future, this should be moved to a higher level (helper method or OsuGameBase).
            string tempPathLocation = Path.Combine(Path.GetTempPath(), @"lazer");
            if (!Directory.Exists(tempPathLocation))
                Directory.CreateDirectory(tempPathLocation);

            return new RealmConfiguration(storage.GetFullPath(filename ?? Filename, true))
            {
                SchemaVersion = schema_version,
                MigrationCallback = onMigration,
                FallbackPipePath = tempPathLocation,
            };
        }

        private void onMigration(Migration migration, ulong lastSchemaVersion)
        {
            for (ulong i = lastSchemaVersion + 1; i <= schema_version; i++)
                applyMigrationsForVersion(migration, i);
        }

        private void applyMigrationsForVersion(Migration migration, ulong targetVersion)
        {
            Logger.Log($"Running realm migration to version {targetVersion}...");
            Stopwatch stopwatch = new Stopwatch();

            var files = new RealmFileStore(this, storage);

            stopwatch.Start();

            switch (targetVersion)
            {
                case 7:
                    convertOnlineIDs<BeatmapInfo>();
                    convertOnlineIDs<BeatmapSetInfo>();
                    convertOnlineIDs<RulesetInfo>();

                    void convertOnlineIDs<T>() where T : RealmObject
                    {
                        string className = getMappedOrOriginalName(typeof(T));

                        // version was not bumped when the beatmap/ruleset models were added
                        // therefore we must manually check for their presence to avoid throwing on the `DynamicApi` calls.
                        if (!migration.OldRealm.Schema.TryFindObjectSchema(className, out _))
                            return;

                        var oldItems = migration.OldRealm.DynamicApi.All(className);
                        var newItems = migration.NewRealm.DynamicApi.All(className);

                        int itemCount = newItems.Count();

                        for (int i = 0; i < itemCount; i++)
                        {
                            dynamic oldItem = oldItems.ElementAt(i);
                            dynamic newItem = newItems.ElementAt(i);

                            long? nullableOnlineID = oldItem.OnlineID;
                            newItem.OnlineID = (int)(nullableOnlineID ?? -1);
                        }
                    }

                    break;

                case 8:
                {
                    // Ctrl -/+ now adjusts UI scale so let's clear any bindings which overlap these combinations.
                    // New defaults will be populated by the key store afterwards.
                    var keyBindings = migration.NewRealm.All<RealmKeyBinding>();

                    var increaseSpeedBinding = keyBindings.FirstOrDefault(k => k.ActionInt == (int)GlobalAction.IncreaseScrollSpeed);
                    if (increaseSpeedBinding != null && increaseSpeedBinding.KeyCombination.Keys.SequenceEqual(new[] { InputKey.Control, InputKey.Plus }))
                        migration.NewRealm.Remove(increaseSpeedBinding);

                    var decreaseSpeedBinding = keyBindings.FirstOrDefault(k => k.ActionInt == (int)GlobalAction.DecreaseScrollSpeed);
                    if (decreaseSpeedBinding != null && decreaseSpeedBinding.KeyCombination.Keys.SequenceEqual(new[] { InputKey.Control, InputKey.Minus }))
                        migration.NewRealm.Remove(decreaseSpeedBinding);

                    break;
                }

                case 9:
                    // Pretty pointless to do this as beatmaps aren't really loaded via realm yet, but oh well.
                    string metadataClassName = getMappedOrOriginalName(typeof(BeatmapMetadata));

                    // May be coming from a version before `RealmBeatmapMetadata` existed.
                    if (!migration.OldRealm.Schema.TryFindObjectSchema(metadataClassName, out _))
                        return;

                    var oldMetadata = migration.OldRealm.DynamicApi.All(metadataClassName);
                    var newMetadata = migration.NewRealm.All<BeatmapMetadata>();

                    int metadataCount = newMetadata.Count();

                    for (int i = 0; i < metadataCount; i++)
                    {
                        dynamic oldItem = oldMetadata.ElementAt(i);
                        var newItem = newMetadata.ElementAt(i);

                        string username = oldItem.Author;
                        newItem.Author = new RealmUser
                        {
                            Username = username
                        };
                    }

                    break;

                case 10:
                    string rulesetSettingClassName = getMappedOrOriginalName(typeof(RealmRulesetSetting));

                    if (!migration.OldRealm.Schema.TryFindObjectSchema(rulesetSettingClassName, out _))
                        return;

                    var oldSettings = migration.OldRealm.DynamicApi.All(rulesetSettingClassName);
                    var newSettings = migration.NewRealm.All<RealmRulesetSetting>().ToList();

                    for (int i = 0; i < newSettings.Count; i++)
                    {
                        dynamic oldItem = oldSettings.ElementAt(i);
                        var newItem = newSettings.ElementAt(i);

                        long rulesetId = oldItem.RulesetID;
                        string? rulesetName = getRulesetShortNameFromLegacyID(rulesetId);

                        if (string.IsNullOrEmpty(rulesetName))
                            migration.NewRealm.Remove(newItem);
                        else
                            newItem.RulesetName = rulesetName;
                    }

                    break;

                case 11:
                {
                    string keyBindingClassName = getMappedOrOriginalName(typeof(RealmKeyBinding));

                    if (!migration.OldRealm.Schema.TryFindObjectSchema(keyBindingClassName, out _))
                        return;

                    var oldKeyBindings = migration.OldRealm.DynamicApi.All(keyBindingClassName);
                    var newKeyBindings = migration.NewRealm.All<RealmKeyBinding>().ToList();

                    for (int i = 0; i < newKeyBindings.Count; i++)
                    {
                        dynamic oldItem = oldKeyBindings.ElementAt(i);
                        var newItem = newKeyBindings.ElementAt(i);

                        if (oldItem.RulesetID == null)
                            continue;

                        long rulesetId = oldItem.RulesetID;
                        string? rulesetName = getRulesetShortNameFromLegacyID(rulesetId);

                        if (string.IsNullOrEmpty(rulesetName))
                            migration.NewRealm.Remove(newItem);
                        else
                            newItem.RulesetName = rulesetName;
                    }

                    break;
                }

                case 14:
                    foreach (var beatmap in migration.NewRealm.All<BeatmapInfo>())
                        beatmap.UserSettings = new BeatmapUserSettings();

                    break;

                case 20:
                    // As we now have versioned difficulty calculations, let's reset
                    // all star ratings and have `BackgroundBeatmapProcessor` recalculate them.
                    foreach (var beatmap in migration.NewRealm.All<BeatmapInfo>())
                        beatmap.StarRating = -1;

                    break;

                case 21:
                    // Migrate collections from external file to inside realm.
                    // We use the "legacy" importer because that is how things were actually being saved out until now.
                    var legacyCollectionImporter = new LegacyCollectionImporter(this);

                    if (legacyCollectionImporter.GetAvailableCount(storage).GetResultSafely() > 0)
                    {
                        legacyCollectionImporter.ImportFromStorage(storage).ContinueWith(_ => storage.Move("collection.db", "collection.db.migrated"));
                    }

                    break;

                case 25:
                    // Remove the default skins so they can be added back by SkinManager with updated naming.
                    migration.NewRealm.RemoveRange(migration.NewRealm.All<SkinInfo>().Where(s => s.Protected));
                    break;

                case 26:
                {
                    // Add ScoreInfo.BeatmapHash property to ensure scores correspond to the correct version of beatmap.
                    var scores = migration.NewRealm.All<ScoreInfo>();

                    foreach (var score in scores)
                        score.BeatmapHash = score.BeatmapInfo?.Hash ?? string.Empty;

                    break;
                }

                case 28:
                {
                    var scores = migration.NewRealm.All<ScoreInfo>();

                    foreach (var score in scores)
                    {
                        score.PopulateFromReplay(files, sr =>
                        {
                            sr.ReadByte(); // Ruleset.
                            int version = sr.ReadInt32();
                            if (version < LegacyScoreEncoder.FIRST_LAZER_VERSION)
                                score.IsLegacyScore = true;
                        });
                    }

                    break;
                }

                case 29:
                case 30:
                {
                    var scores = migration.NewRealm
                                          .All<ScoreInfo>()
                                          .Where(s => !s.IsLegacyScore);

                    foreach (var score in scores)
                    {
                        try
                        {
                            if (StandardisedScoreMigrationTools.ShouldMigrateToNewStandardised(score))
                            {
                                try
                                {
                                    long calculatedNew = StandardisedScoreMigrationTools.GetNewStandardised(score);
                                    score.TotalScore = calculatedNew;
                                }
                                catch
                                {
                                }
                            }
                        }
                        catch { }
                    }

                    break;
                }

                case 31:
                {
                    foreach (var score in migration.NewRealm.All<ScoreInfo>())
                    {
                        if (score.IsLegacyScore && score.Ruleset.IsLegacyRuleset())
                        {
                            // Scores with this version will trigger the score upgrade process in BackgroundBeatmapProcessor.
                            score.TotalScoreVersion = 30000002;

                            // Transfer known legacy scores to a permanent storage field for preservation.
                            score.LegacyTotalScore = score.TotalScore;
                        }
                        else
                            score.TotalScoreVersion = LegacyScoreEncoder.LATEST_VERSION;
                    }

                    break;
                }

                case 32:
                {
                    foreach (var score in migration.NewRealm.All<ScoreInfo>())
                    {
                        if (!score.IsLegacyScore || !score.Ruleset.IsLegacyRuleset())
                            continue;

                        score.PopulateFromReplay(files, sr =>
                        {
                            sr.ReadByte(); // Ruleset.
                            sr.ReadInt32(); // Version.
                            sr.ReadString(); // Beatmap hash.
                            sr.ReadString(); // Username.
                            sr.ReadString(); // MD5Hash.
                            sr.ReadUInt16(); // Count300.
                            sr.ReadUInt16(); // Count100.
                            sr.ReadUInt16(); // Count50.
                            sr.ReadUInt16(); // CountGeki.
                            sr.ReadUInt16(); // CountKatu.
                            sr.ReadUInt16(); // CountMiss.

                            // we should have this in LegacyTotalScore already, but if we're reading through this anyways...
                            int totalScore = sr.ReadInt32();

                            sr.ReadUInt16(); // Max combo.
                            sr.ReadBoolean(); // Perfect.

                            var legacyMods = (LegacyMods)sr.ReadInt32();

                            if (!legacyMods.HasFlag(LegacyMods.ScoreV2) || score.APIMods.Any(mod => mod.Acronym == @"SV2"))
                                return;

                            score.APIMods = score.APIMods.Append(new APIMod(new ModScoreV2())).ToArray();
                            score.LegacyTotalScore = score.TotalScore = totalScore;
                        });
                    }

                    break;
                }

                case 33:
                {
                    // Clear default bindings for the chat focus toggle,
                    // as they would conflict with the newly-added leaderboard toggle.
                    var keyBindings = migration.NewRealm.All<RealmKeyBinding>();

                    var toggleChatBind = keyBindings.FirstOrDefault(bind => bind.ActionInt == (int)GlobalAction.ToggleChatFocus);
                    if (toggleChatBind != null && toggleChatBind.KeyCombination.Keys.SequenceEqual(new[] { InputKey.Tab }))
                        migration.NewRealm.Remove(toggleChatBind);

                    break;
                }

                case 35:
                {
                    // catch used `Shift` twice as a default key combination for dash, which generally was bothersome and causes issues elsewhere.
                    // the duplicate binding logic below had to account for it, it could also break keybinding conflict resolution on revert-to-default.
                    // as such, detect this situation and fix it before proceeding further.
                    var catchDashBindings = migration.NewRealm.All<RealmKeyBinding>()
                                                     .Where(kb => kb.RulesetName == @"fruits" && kb.ActionInt == 2)
                                                     .ToList();

                    if (catchDashBindings.All(kb => kb.KeyCombination.Equals(new KeyCombination(InputKey.Shift))))
                    {
                        Debug.Assert(catchDashBindings.Count == 2);
                        catchDashBindings.Last().KeyCombination = KeyCombination.FromMouseButton(MouseButton.Left);
                    }

                    // with the catch case dealt with, de-duplicate the remaining bindings.
                    int countCleared = 0;

                    var globalBindings = migration.NewRealm.All<RealmKeyBinding>().Where(kb => kb.RulesetName == null).ToList();

                    foreach (var category in Enum.GetValues<GlobalActionCategory>())
                    {
                        var categoryActions = GlobalActionContainer.GetGlobalActionsFor(category).Cast<int>().ToHashSet();
                        var categoryBindings = globalBindings.Where(kb => categoryActions.Contains(kb.ActionInt));
                        countCleared += RealmKeyBindingStore.ClearDuplicateBindings(categoryBindings);
                    }

                    var rulesetBindings = migration.NewRealm.All<RealmKeyBinding>().Where(kb => kb.RulesetName != null).ToList();

                    foreach (var variantGroup in rulesetBindings.GroupBy(kb => (kb.RulesetName, kb.Variant)))
                        countCleared += RealmKeyBindingStore.ClearDuplicateBindings(variantGroup);

                    if (countCleared > 0)
                    {
                        Logger.Log($"{countCleared} of your keybinding(s) have been cleared due to being bound to multiple actions. "
                                   + "Please choose new unique ones in the settings panel.", level: LogLevel.Important);
                    }

                    break;
                }

                case 36:
                {
                    foreach (var score in migration.NewRealm.All<ScoreInfo>())
                    {
                        if (score.OnlineID > 0)
                        {
                            score.LegacyOnlineID = score.OnlineID;
                            score.OnlineID = -1;
                        }
                        else
                        {
                            score.LegacyOnlineID = score.OnlineID = -1;
                        }
                    }

                    break;
                }

                case 39:
                    foreach (var b in migration.NewRealm.All<BeatmapInfo>())
                    {
                        // Either actually no objects, or processing ran and failed.
                        // Reset to -1 so the next time they become zero we know that processing was attempted.
                        if (b.TotalObjectCount == 0 && b.EndTimeObjectCount == 0)
                        {
                            b.TotalObjectCount = -1;
                            b.EndTimeObjectCount = -1;
                        }
                    }

                    break;

                case 41:
                    foreach (var score in migration.NewRealm.All<ScoreInfo>())
                    {
                        try
                        {
                            // this can fail e.g. if a user has a score set on a ruleset that can no longer be loaded.
                            LegacyScoreDecoder.PopulateTotalScoreWithoutMods(score);
                        }
                        catch (Exception ex)
                        {
                            Logger.Log($@"Failed to populate total score without mods for score {score.ID}: {ex}", LoggingTarget.Database);
                        }
                    }

                    break;

                case 42:
                    for (int columns = 1; columns <= 10; columns++)
                    {
                        remapKeyBindingsForVariant(columns, false);
                        remapKeyBindingsForVariant(columns, true);
                    }

                    // Replace existing key bindings with new ones reflecting changes to ManiaAction:
                    // - "Special#" actions are removed and "Key#" actions are inserted in their place.
                    // - All actions are renumbered to remove the old offsets.
                    void remapKeyBindingsForVariant(int columns, bool dual)
                    {
                        // https://github.com/ppy/osu/blob/8773c2f7ebc226942d6124eb95c07a83934272ea/osu.Game.Rulesets.Mania/ManiaRuleset.cs#L327-L336
                        int variant = dual ? 1000 + (columns * 2) : columns;

                        var oldKeyBindingsQuery = migration.NewRealm
                                                           .All<RealmKeyBinding>()
                                                           .Where(kb => kb.RulesetName == @"mania" && kb.Variant == variant);
                        var oldKeyBindings = oldKeyBindingsQuery.Detach();

                        migration.NewRealm.RemoveRange(oldKeyBindingsQuery);

                        // https://github.com/ppy/osu/blob/8773c2f7ebc226942d6124eb95c07a83934272ea/osu.Game.Rulesets.Mania/ManiaInputManager.cs#L22-L31
                        int oldNormalAction = 10; // Old Key1 offset
                        int oldSpecialAction = 1; // Old Special1 offset

                        for (int column = 0; column < columns * (dual ? 2 : 1); column++)
                        {
                            if (columns % 2 == 1 && column % columns == columns / 2)
                                remapKeyBinding(oldSpecialAction++, column);
                            else
                                remapKeyBinding(oldNormalAction++, column);
                        }

                        void remapKeyBinding(int oldAction, int newAction)
                        {
                            var oldKeyBinding = oldKeyBindings.Find(kb => kb.ActionInt == oldAction);

                            if (oldKeyBinding != null)
                                migration.NewRealm.Add(new RealmKeyBinding(newAction, oldKeyBinding.KeyCombination, @"mania", variant));
                        }
                    }

                    break;

                case 43:
                {
                    // Clear default bindings for "Toggle FPS Display",
                    // as it conflicts with "Convert to Stream" in the editor.
                    // Only apply change if set to the conflicting bind
                    // i.e. has been manually rebound by the user.
                    var keyBindings = migration.NewRealm.All<RealmKeyBinding>();

                    var toggleFpsBind = keyBindings.FirstOrDefault(bind => bind.ActionInt == (int)GlobalAction.ToggleFPSDisplay);
                    if (toggleFpsBind != null && toggleFpsBind.KeyCombination.Keys.SequenceEqual(new[] { InputKey.Shift, InputKey.Control, InputKey.F }))
                        migration.NewRealm.Remove(toggleFpsBind);

                    break;
                }
            }

            Logger.Log($"Migration completed in {stopwatch.ElapsedMilliseconds}ms");
        }

        private string? getRulesetShortNameFromLegacyID(long rulesetId)
        {
            try
            {
                return new APIBeatmap.APIRuleset { OnlineID = (int)rulesetId }.ShortName;
            }
            catch
            {
                return null;
            }
        }

        /// <summary>
        /// Create a full realm backup.
        /// </summary>
        /// <param name="backupFilename">The filename for the backup.</param>
        public void CreateBackup(string backupFilename)
        {
            if (realmRetrievalLock.CurrentCount != 0)
                throw new InvalidOperationException($"Call {nameof(BlockAllOperations)} before creating a backup.");

            createBackup(backupFilename);
        }

        private void createBackup(string backupFilename)
        {
            Logger.Log($"Creating full realm database backup at {backupFilename}", LoggingTarget.Database);

            FileUtils.AttemptOperation(() =>
            {
                using (var source = storage.GetStream(Filename, mode: FileMode.Open))
                {
                    // source may not exist.
                    if (source == null)
                        return;

                    using (var destination = storage.GetStream(backupFilename, FileAccess.Write, FileMode.CreateNew))
                        source.CopyTo(destination);
                }
            }, 20);
        }

        /// <summary>
        /// Flush any active realm instances and block any further writes.
        /// </summary>
        /// <remarks>
        /// This should be used in places we need to ensure no ongoing reads/writes are occurring with realm.
        /// ie. to move the realm backing file to a new location.
        /// </remarks>
        /// <param name="reason">The reason for blocking. Used for logging purposes.</param>
        /// <returns>An <see cref="IDisposable"/> which should be disposed to end the blocking section.</returns>
        public IDisposable BlockAllOperations(string reason)
        {
            Logger.Log($@"Attempting to block all realm operations for {reason}.", LoggingTarget.Database);

            if (!ThreadSafety.IsUpdateThread)
                throw new InvalidOperationException(@$"{nameof(BlockAllOperations)} must be called from the update thread.");

            ObjectDisposedException.ThrowIf(isDisposed, this);

            SynchronizationContext? syncContext = null;

            try
            {
                realmRetrievalLock.Wait();

                if (hasInitialisedOnce)
                {
                    syncContext = SynchronizationContext.Current;

                    // Before disposing the update context, clean up all subscriptions.
                    // Note that in the case of realm notification subscriptions, this is not really required (they will be cleaned up by disposal).
                    // In the case of custom subscriptions, we want them to fire before the update realm is disposed in case they do any follow-up work.
                    foreach (var action in customSubscriptionsResetMap.ToArray())
                    {
                        action.Value?.Dispose();
                        customSubscriptionsResetMap[action.Key] = null;
                    }

                    updateRealm?.Dispose();
                    updateRealm = null;
                }

                Logger.Log(@"Lock acquired for blocking operations", LoggingTarget.Database);

                const int sleep_length = 200;
                int timeSpent = 0;

                try
                {
                    // see https://github.com/realm/realm-dotnet/discussions/2657
                    while (!Compact())
                    {
                        Thread.Sleep(sleep_length);
                        timeSpent += sleep_length;

                        if (timeSpent > 5000)
                            throw new TimeoutException($@"Realm compact failed after {timeSpent / sleep_length} attempts over {timeSpent / 1000} seconds");
                    }
                }
                catch (RealmException e)
                {
                    // Compact may fail if the realm is in a bad state.
                    // We still want to continue with the blocking operation, though.
                    Logger.Log($"Realm compact failed with error {e}", LoggingTarget.Database);
                }

                Logger.Log(@"Realm usage isolated via compact", LoggingTarget.Database);

                // In order to ensure events arrive in the correct order, these *must* be fired post disposal of the update realm,
                // and must be posted to the synchronization context.
                // This is because realm may fire event callbacks between the `unregisterAllSubscriptions` and `updateRealm.Dispose`
                // calls above.
                syncContext?.Send(_ =>
                {
                    // Flag ensures that we don't get in a deadlocked scenario due to a callback attempting to access `RealmAccess.Realm` or `RealmAccess.Run`
                    // and hitting `realmRetrievalLock` a second time. Generally such usages should not exist, and as such we throw when an attempt is made
                    // to use in this fashion.
                    isSendingNotificationResetEvents = true;

                    try
                    {
                        lock (notificationsResetMap)
                        {
                            foreach (var action in notificationsResetMap.Values)
                                action();
                        }
                    }
                    finally
                    {
                        isSendingNotificationResetEvents = false;
                    }
                }, null);
            }
            catch
            {
                restoreOperation();
                throw;
            }

            return new InvokeOnDisposal(restoreOperation);

            void restoreOperation()
            {
                // Release of lock needs to happen here rather than on the update thread, as there may be another
                // operation already blocking the update thread waiting for the blocking operation to complete.
                Logger.Log(@"Restoring realm operations.", LoggingTarget.Database);
                realmRetrievalLock.Release();

                if (syncContext == null) return;

                ManualResetEventSlim updateRealmReestablished = new ManualResetEventSlim();

                // Post back to the update thread to revive any subscriptions.
                // In the case we are on the update thread, let's also require this to run synchronously.
                // This requirement is mostly due to test coverage, but shouldn't cause any harm.
                if (ThreadSafety.IsUpdateThread)
                {
                    syncContext.Send(_ =>
                    {
                        ensureUpdateRealm();
                        updateRealmReestablished.Set();
                    }, null);
                }
                else
                {
                    syncContext.Post(_ =>
                    {
                        ensureUpdateRealm();
                        updateRealmReestablished.Set();
                    }, null);
                }

                // Wait for the post to complete to ensure a second `Migrate` operation doesn't start in the mean time.
                // This is important to ensure `ensureUpdateRealm` is run before another blocking migration operation starts.
                if (!updateRealmReestablished.Wait(10000))
                    throw new TimeoutException(@"Reestablishing update realm after block took too long");
            }
        }

        // https://github.com/realm/realm-dotnet/blob/32f4ebcc88b3e80a3b254412665340cd9f3bd6b5/Realm/Realm/Extensions/ReflectionExtensions.cs#L46
        private static string getMappedOrOriginalName(MemberInfo member) => member.GetCustomAttribute<MapToAttribute>()?.Mapping ?? member.Name;

        private bool isDisposed;

        public void Dispose()
        {
            if (!pendingAsyncWrites.Wait(10000))
                Logger.Log("Realm took too long waiting on pending async writes", level: LogLevel.Error);

            updateRealm?.Dispose();

            if (!isDisposed)
            {
                // intentionally block realm retrieval indefinitely. this ensures that nothing can start consuming a new instance after disposal.
                realmRetrievalLock.Wait();
                realmRetrievalLock.Dispose();

                isDisposed = true;
            }
        }
    }
}<|MERGE_RESOLUTION|>--- conflicted
+++ resolved
@@ -93,13 +93,10 @@
         /// 40   2023-12-21    Add ScoreInfo.Version to keep track of which build scores were set on.
         /// 41   2024-04-17    Add ScoreInfo.TotalScoreWithoutMods for future mod multiplier rebalances.
         /// 42   2024-08-07    Update mania key bindings to reflect changes to ManiaAction
-<<<<<<< HEAD
-        /// 43   2024-09-15    Removed several properties from ScoreInfo which did not need to be persisted to realm.
-=======
         /// 43   2024-10-14    Reset keybind for toggling FPS display to avoid conflict with "convert to stream" in the editor, if not already changed by user.
->>>>>>> 479ff7eb
-        /// </summary>
-        private const int schema_version = 43;
+        /// 44   2024-11-22    Removed several properties from ScoreInfo which did not need to be persisted to realm.
+        /// </summary>
+        private const int schema_version = 44;
 
         /// <summary>
         /// Lock object which is held during <see cref="BlockAllOperations"/> sections, blocking realm retrieval during blocking periods.
