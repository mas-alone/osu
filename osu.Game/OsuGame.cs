﻿// Copyright (c) ppy Pty Ltd <contact@ppy.sh>. Licensed under the MIT Licence.
// See the LICENCE file in the repository root for full licence text.

using System;
using System.Collections.Generic;
using System.Diagnostics;
using osu.Framework.Configuration;
using osu.Framework.Screens;
using osu.Game.Configuration;
using osu.Framework.Graphics;
using osu.Framework.Graphics.Containers;
using osu.Game.Overlays;
using osu.Framework.Logging;
using osu.Framework.Allocation;
using osu.Game.Overlays.Toolbar;
using osu.Game.Screens;
using osu.Game.Screens.Menu;
using System.Linq;
using System.Threading;
using System.Threading.Tasks;
using osu.Framework.Audio;
using osu.Framework.Bindables;
using osu.Framework.Extensions.IEnumerableExtensions;
using osu.Framework.Graphics.Sprites;
using osu.Framework.Input;
using osu.Framework.Input.Bindings;
using osu.Framework.Platform;
using osu.Framework.Threading;
using osu.Game.Beatmaps;
using osu.Game.Graphics;
using osu.Game.Graphics.Containers;
using osu.Game.Input;
using osu.Game.Overlays.Notifications;
using osu.Game.Screens.Play;
using osu.Game.Input.Bindings;
using osu.Game.Online.Chat;
using osu.Game.Skinning;
using osuTK.Graphics;
using osu.Game.Overlays.Volume;
using osu.Game.Scoring;
using osu.Game.Screens.Select;
using osu.Game.Utils;
using LogLevel = osu.Framework.Logging.LogLevel;

namespace osu.Game
{
    /// <summary>
    /// The full osu! experience. Builds on top of <see cref="OsuGameBase"/> to add menus and binding logic
    /// for initial components that are generally retrieved via DI.
    /// </summary>
    public class OsuGame : OsuGameBase, IKeyBindingHandler<GlobalAction>
    {
        public Toolbar Toolbar;

        private ChatOverlay chatOverlay;

        private ChannelManager channelManager;

        private NotificationOverlay notifications;

        private DirectOverlay direct;

        private SocialOverlay social;

        private UserProfileOverlay userProfile;

        private BeatmapSetOverlay beatmapSetOverlay;

        [Cached]
        private readonly ScreenshotManager screenshotManager = new ScreenshotManager();

        protected RavenLogger RavenLogger;

        public virtual Storage GetStorageForStableInstall() => null;

        public float ToolbarOffset => Toolbar.Position.Y + Toolbar.DrawHeight;

        private IdleTracker idleTracker;

        public readonly Bindable<OverlayActivation> OverlayActivationMode = new Bindable<OverlayActivation>();

        private OsuScreenStack screenStack;
        private VolumeOverlay volume;
        private OsuLogo osuLogo;

        private MainMenu menuScreen;
        private Intro introScreen;

        private Bindable<int> configRuleset;

        private Bindable<int> configSkin;

        private readonly string[] args;

        private SettingsPanel settings;

        private readonly List<OverlayContainer> overlays = new List<OverlayContainer>();

        private readonly List<OverlayContainer> toolbarElements = new List<OverlayContainer>();

        private readonly List<OverlayContainer> visibleBlockingOverlays = new List<OverlayContainer>();

        public OsuGame(string[] args = null)
        {
            this.args = args;

            forwardLoggedErrorsToNotifications();

            RavenLogger = new RavenLogger(this);
        }

        private void updateBlockingOverlayFade() =>
            screenContainer.FadeColour(visibleBlockingOverlays.Any() ? OsuColour.Gray(0.5f) : Color4.White, 500, Easing.OutQuint);

        public void AddBlockingOverlay(OverlayContainer overlay)
        {
            if (!visibleBlockingOverlays.Contains(overlay))
                visibleBlockingOverlays.Add(overlay);
            updateBlockingOverlayFade();
        }

        public void RemoveBlockingOverlay(OverlayContainer overlay)
        {
            visibleBlockingOverlays.Remove(overlay);
            updateBlockingOverlayFade();
        }

        /// <summary>
        /// Close all game-wide overlays.
        /// </summary>
        /// <param name="hideToolbarElements">Whether the toolbar (and accompanying controls) should also be hidden.</param>
        public void CloseAllOverlays(bool hideToolbarElements = true)
        {
            foreach (var overlay in overlays)
                overlay.State = Visibility.Hidden;

            if (hideToolbarElements)
            {
                foreach (var overlay in toolbarElements)
                    overlay.State = Visibility.Hidden;
            }
        }

        private DependencyContainer dependencies;

        protected override IReadOnlyDependencyContainer CreateChildDependencies(IReadOnlyDependencyContainer parent) =>
            dependencies = new DependencyContainer(base.CreateChildDependencies(parent));

        [BackgroundDependencyLoader]
        private void load(FrameworkConfigManager frameworkConfig)
        {
            this.frameworkConfig = frameworkConfig;

            if (!Host.IsPrimaryInstance)
            {
                Logger.Log(@"osu! does not support multiple running instances.", LoggingTarget.Runtime, LogLevel.Error);
                Environment.Exit(0);
            }

            if (args?.Length > 0)
            {
                var paths = args.Where(a => !a.StartsWith(@"-")).ToArray();
                if (paths.Length > 0)
                    Task.Run(() => Import(paths));
            }

            dependencies.CacheAs(this);

            dependencies.Cache(RavenLogger);

            dependencies.Cache(osuLogo = new OsuLogo { Alpha = 0 });

            // bind config int to database RulesetInfo
            configRuleset = LocalConfig.GetBindable<int>(OsuSetting.Ruleset);
            Ruleset.Value = RulesetStore.GetRuleset(configRuleset.Value) ?? RulesetStore.AvailableRulesets.First();
            Ruleset.ValueChanged += r => configRuleset.Value = r.NewValue.ID ?? 0;

            // bind config int to database SkinInfo
            configSkin = LocalConfig.GetBindable<int>(OsuSetting.Skin);
            SkinManager.CurrentSkinInfo.ValueChanged += skin => configSkin.Value = skin.NewValue.ID;
            configSkin.ValueChanged += skinId => SkinManager.CurrentSkinInfo.Value = SkinManager.Query(s => s.ID == skinId.NewValue) ?? SkinInfo.Default;
            configSkin.TriggerChange();

            LocalConfig.BindWith(OsuSetting.VolumeInactive, inactiveVolumeAdjust);

            IsActive.BindValueChanged(active => updateActiveState(active.NewValue), true);
        }

        private ExternalLinkOpener externalLinkOpener;

        public void OpenUrlExternally(string url)
        {
            if (url.StartsWith("/"))
                url = $"{API.Endpoint}{url}";

            externalLinkOpener.OpenUrlExternally(url);
        }

        /// <summary>
        /// Show a beatmap set as an overlay.
        /// </summary>
        /// <param name="setId">The set to display.</param>
        public void ShowBeatmapSet(int setId) => beatmapSetOverlay.FetchAndShowBeatmapSet(setId);

        /// <summary>
        /// Show a user's profile as an overlay.
        /// </summary>
        /// <param name="userId">The user to display.</param>
        public void ShowUser(long userId) => userProfile.ShowUser(userId);

        /// <summary>
        /// Show a beatmap's set as an overlay, displaying the given beatmap.
        /// </summary>
        /// <param name="beatmapId">The beatmap to show.</param>
        public void ShowBeatmap(int beatmapId) => beatmapSetOverlay.FetchAndShowBeatmap(beatmapId);

        /// <summary>
        /// Present a beatmap at song select immediately.
        /// The user should have already requested this interactively.
        /// </summary>
        /// <param name="beatmap">The beatmap to select.</param>
        public void PresentBeatmap(BeatmapSetInfo beatmap)
        {
            var databasedSet = beatmap.OnlineBeatmapSetID != null
                ? BeatmapManager.QueryBeatmapSet(s => s.OnlineBeatmapSetID == beatmap.OnlineBeatmapSetID)
                : BeatmapManager.QueryBeatmapSet(s => s.Hash == beatmap.Hash);

            if (databasedSet == null)
            {
                Logger.Log("The requested beatmap could not be loaded.", LoggingTarget.Information);
                return;
            }

            performFromMainMenu(() =>
            {
                // we might already be at song select, so a check is required before performing the load to solo.
                if (menuScreen.IsCurrentScreen())
                    menuScreen.LoadToSolo();

                // we might even already be at the song
                if (Beatmap.Value.BeatmapSetInfo.Hash == databasedSet.Hash)
                {
                    return;
                }

                // Use first beatmap available for current ruleset, else switch ruleset.
                var first = databasedSet.Beatmaps.Find(b => b.Ruleset == Ruleset.Value) ?? databasedSet.Beatmaps.First();

                Ruleset.Value = first.Ruleset;
                Beatmap.Value = BeatmapManager.GetWorkingBeatmap(first);
            }, $"load {beatmap}", bypassScreenAllowChecks: true, targetScreen: typeof(PlaySongSelect));
        }

        /// <summary>
        /// Present a score's replay immediately.
        /// The user should have already requested this interactively.
        /// </summary>
        public void PresentScore(ScoreInfo score)
        {
            var databasedScore = ScoreManager.GetScore(score);
            var databasedScoreInfo = databasedScore.ScoreInfo;

            if (databasedScore.Replay == null)
            {
                Logger.Log("The loaded score has no replay data.", LoggingTarget.Information);
                return;
            }

            var databasedBeatmap = BeatmapManager.QueryBeatmap(b => b.ID == databasedScoreInfo.Beatmap.ID);

            if (databasedBeatmap == null)
            {
                Logger.Log("Tried to load a score for a beatmap we don't have!", LoggingTarget.Information);
                return;
            }

            performFromMainMenu(() =>
            {
                Ruleset.Value = databasedScoreInfo.Ruleset;
                Beatmap.Value = BeatmapManager.GetWorkingBeatmap(databasedBeatmap);
                Mods.Value = databasedScoreInfo.Mods;

                menuScreen.Push(new PlayerLoader(() => new ReplayPlayer(databasedScore)));
            }, $"watch {databasedScoreInfo}", bypassScreenAllowChecks: true);
        }

        private ScheduledDelegate performFromMainMenuTask;

        /// <summary>
        /// Perform an action only after returning to the main menu.
        /// Eagerly tries to exit the current screen until it succeeds.
        /// </summary>
        /// <param name="action">The action to perform once we are in the correct state.</param>
        /// <param name="taskName">The task name to display in a notification (if we can't immediately reach the main menu state).</param>
        /// <param name="targetScreen">An optional target screen type. If this screen is already current we can immediately perform the action without returning to the menu.</param>
        /// <param name="bypassScreenAllowChecks">Whether checking <see cref="IOsuScreen.AllowExternalScreenChange"/> should be bypassed.</param>
        private void performFromMainMenu(Action action, string taskName, Type targetScreen = null, bool bypassScreenAllowChecks = false)
        {
            performFromMainMenuTask?.Cancel();

            // if the current screen does not allow screen changing, give the user an option to try again later.
            if (!bypassScreenAllowChecks && (screenStack.CurrentScreen as IOsuScreen)?.AllowExternalScreenChange == false)
            {
                notifications.Post(new SimpleNotification
                {
                    Text = $"Click here to {taskName}",
                    Activated = () =>
                    {
                        performFromMainMenu(action, taskName, targetScreen, true);
                        return true;
                    }
                });

                return;
            }

            CloseAllOverlays(false);

            // we may already be at the target screen type.
            if (targetScreen != null && screenStack.CurrentScreen?.GetType() == targetScreen)
            {
                action();
                return;
            }

            // all conditions have been met to continue with the action.
            if (menuScreen?.IsCurrentScreen() == true && !Beatmap.Disabled)
            {
                action();
                return;
            }

            // menuScreen may not be initialised yet (null check required).
            menuScreen?.MakeCurrent();

            performFromMainMenuTask = Schedule(() => performFromMainMenu(action, taskName));
        }

        protected override void Dispose(bool isDisposing)
        {
            base.Dispose(isDisposing);
            RavenLogger.Dispose();
        }

        protected override void LoadComplete()
        {
            base.LoadComplete();

            // The next time this is updated is in UpdateAfterChildren, which occurs too late and results
            // in the cursor being shown for a few frames during the intro.
            // This prevents the cursor from showing until we have a screen with CursorVisible = true
            MenuCursorContainer.CanShowCursor = menuScreen?.CursorVisible ?? false;

            // todo: all archive managers should be able to be looped here.
            SkinManager.PostNotification = n => notifications?.Post(n);
            SkinManager.GetStableStorage = GetStorageForStableInstall;

            BeatmapManager.PostNotification = n => notifications?.Post(n);
            BeatmapManager.GetStableStorage = GetStorageForStableInstall;
            BeatmapManager.PresentImport = items => PresentBeatmap(items.First());

            ScoreManager.PostNotification = n => notifications?.Post(n);
            ScoreManager.PresentImport = items => PresentScore(items.First());

            Container logoContainer;

            dependencies.CacheAs(idleTracker = new GameIdleTracker(6000));

            AddRange(new Drawable[]
            {
                new VolumeControlReceptor
                {
                    RelativeSizeAxes = Axes.Both,
                    ActionRequested = action => volume.Adjust(action),
                    ScrollActionRequested = (action, amount, isPrecise) => volume.Adjust(action, amount, isPrecise),
                },
                screenContainer = new ScalingContainer(ScalingMode.ExcludeOverlays)
                {
                    RelativeSizeAxes = Axes.Both,
                    Children = new Drawable[]
                    {
                        screenStack = new OsuScreenStack { RelativeSizeAxes = Axes.Both },
                        logoContainer = new Container { RelativeSizeAxes = Axes.Both },
                    }
                },
                overlayContent = new Container { RelativeSizeAxes = Axes.Both },
                rightFloatingOverlayContent = new Container { RelativeSizeAxes = Axes.Both },
                leftFloatingOverlayContent = new Container { RelativeSizeAxes = Axes.Both },
                topMostOverlayContent = new Container { RelativeSizeAxes = Axes.Both },
                idleTracker
            });

            screenStack.ScreenPushed += screenPushed;
            screenStack.ScreenExited += screenExited;

            loadComponentSingleFile(osuLogo, logo =>
            {
                logoContainer.Add(logo);

                // Loader has to be created after the logo has finished loading as Loader performs logo transformations on entering.
                screenStack.Push(new Loader
                {
                    RelativeSizeAxes = Axes.Both
                });
            });

            loadComponentSingleFile(Toolbar = new Toolbar
            {
                OnHome = delegate
                {
                    CloseAllOverlays(false);
                    menuScreen?.MakeCurrent();
                },
            }, d =>
            {
                topMostOverlayContent.Add(d);
                toolbarElements.Add(d);
            });

            loadComponentSingleFile(volume = new VolumeOverlay(), leftFloatingOverlayContent.Add);
            loadComponentSingleFile(new OnScreenDisplay(), Add, true);

            loadComponentSingleFile(notifications = new NotificationOverlay
            {
                GetToolbarHeight = () => ToolbarOffset,
                Anchor = Anchor.TopRight,
                Origin = Anchor.TopRight,
            }, rightFloatingOverlayContent.Add, true);

            loadComponentSingleFile(screenshotManager, Add);

            //overlay elements
            loadComponentSingleFile(direct = new DirectOverlay(), overlayContent.Add, true);
            loadComponentSingleFile(social = new SocialOverlay(), overlayContent.Add, true);
            loadComponentSingleFile(channelManager = new ChannelManager(), AddInternal, true);
            loadComponentSingleFile(chatOverlay = new ChatOverlay(), overlayContent.Add, true);
            loadComponentSingleFile(settings = new SettingsOverlay { GetToolbarHeight = () => ToolbarOffset }, leftFloatingOverlayContent.Add, true);
            loadComponentSingleFile(userProfile = new UserProfileOverlay(), overlayContent.Add, true);
            loadComponentSingleFile(beatmapSetOverlay = new BeatmapSetOverlay(), overlayContent.Add, true);
<<<<<<< HEAD
            loadComponentSingleFile(new ChangelogOverlay(), overlayContent.Add, true);
=======
>>>>>>> bcac52d1

            loadComponentSingleFile(new LoginOverlay
            {
                GetToolbarHeight = () => ToolbarOffset,
                Anchor = Anchor.TopRight,
                Origin = Anchor.TopRight,
            }, rightFloatingOverlayContent.Add, true);

            loadComponentSingleFile(new MusicController
            {
                GetToolbarHeight = () => ToolbarOffset,
                Anchor = Anchor.TopRight,
                Origin = Anchor.TopRight,
<<<<<<< HEAD
            }, rightFloatingOverlayContent.Add, true);
=======
            }, d =>
            {
                rightFloatingOverlayContent.Add(d);
                toolbarElements.Add(d);
            }, true);
>>>>>>> bcac52d1

            loadComponentSingleFile(new AccountCreationOverlay(), topMostOverlayContent.Add, true);
            loadComponentSingleFile(new DialogOverlay(), topMostOverlayContent.Add, true);
            loadComponentSingleFile(externalLinkOpener = new ExternalLinkOpener(), topMostOverlayContent.Add);

            chatOverlay.StateChanged += state => channelManager.HighPollRate.Value = state == Visibility.Visible;

            Add(externalLinkOpener = new ExternalLinkOpener());

            var singleDisplaySideOverlays = new OverlayContainer[] { settings, notifications };
            overlays.AddRange(singleDisplaySideOverlays);

            foreach (var overlay in singleDisplaySideOverlays)
            {
                overlay.StateChanged += state =>
                {
                    if (state == Visibility.Hidden) return;

                    singleDisplaySideOverlays.Where(o => o != overlay).ForEach(o => o.Hide());
                };
            }

            // eventually informational overlays should be displayed in a stack, but for now let's only allow one to stay open at a time.
            var informationalOverlays = new OverlayContainer[] { beatmapSetOverlay, userProfile };
            overlays.AddRange(informationalOverlays);

            foreach (var overlay in informationalOverlays)
            {
                overlay.StateChanged += state =>
                {
                    if (state == Visibility.Hidden) return;

                    informationalOverlays.Where(o => o != overlay).ForEach(o => o.Hide());
                };
            }

            // ensure only one of these overlays are open at once.
            var singleDisplayOverlays = new OverlayContainer[] { chatOverlay, social, direct };
            overlays.AddRange(singleDisplayOverlays);

            foreach (var overlay in singleDisplayOverlays)
            {
                overlay.StateChanged += state =>
                {
                    // informational overlays should be dismissed on a show or hide of a full overlay.
                    informationalOverlays.ForEach(o => o.Hide());

                    if (state == Visibility.Hidden) return;

                    singleDisplayOverlays.Where(o => o != overlay).ForEach(o => o.Hide());
                };
            }

            OverlayActivationMode.ValueChanged += mode =>
            {
                if (mode.NewValue != OverlayActivation.All) CloseAllOverlays();
            };

            void updateScreenOffset()
            {
                float offset = 0;

                if (settings.State == Visibility.Visible)
                    offset += ToolbarButton.WIDTH / 2;
                if (notifications.State == Visibility.Visible)
                    offset -= ToolbarButton.WIDTH / 2;

                screenContainer.MoveToX(offset, SettingsPanel.TRANSITION_LENGTH, Easing.OutQuint);
            }

            settings.StateChanged += _ => updateScreenOffset();
            notifications.StateChanged += _ => updateScreenOffset();
        }

        public class GameIdleTracker : IdleTracker
        {
            private InputManager inputManager;

            public GameIdleTracker(int time)
                : base(time)
            {
            }

            protected override void LoadComplete()
            {
                base.LoadComplete();
                inputManager = GetContainingInputManager();
            }

            protected override bool AllowIdle => inputManager.FocusedDrawable == null;
        }

        private void forwardLoggedErrorsToNotifications()
        {
            int recentLogCount = 0;

            const double debounce = 5000;

            Logger.NewEntry += entry =>
            {
                if (entry.Level < LogLevel.Important || entry.Target == null) return;

                const int short_term_display_limit = 3;

                if (recentLogCount < short_term_display_limit)
                {
                    Schedule(() => notifications.Post(new SimpleNotification
                    {
                        Icon = entry.Level == LogLevel.Important ? FontAwesome.Solid.ExclamationCircle : FontAwesome.Solid.Bomb,
                        Text = entry.Message + (entry.Exception != null && IsDeployedBuild ? "\n\nThis error has been automatically reported to the devs." : string.Empty),
                    }));
                }
                else if (recentLogCount == short_term_display_limit)
                {
                    Schedule(() => notifications.Post(new SimpleNotification
                    {
                        Icon = FontAwesome.Solid.EllipsisH,
                        Text = "Subsequent messages have been logged. Click to view log files.",
                        Activated = () =>
                        {
                            Host.Storage.GetStorageForDirectory("logs").OpenInNativeExplorer();
                            return true;
                        }
                    }));
                }

                Interlocked.Increment(ref recentLogCount);
                Scheduler.AddDelayed(() => Interlocked.Decrement(ref recentLogCount), debounce);
            };
        }

        private Task asyncLoadStream;

        private void loadComponentSingleFile<T>(T d, Action<T> add, bool cache = false)
            where T : Drawable
        {
            if (cache)
                dependencies.Cache(d);

            // schedule is here to ensure that all component loads are done after LoadComplete is run (and thus all dependencies are cached).
            // with some better organisation of LoadComplete to do construction and dependency caching in one step, followed by calls to loadComponentSingleFile,
            // we could avoid the need for scheduling altogether.
            Schedule(() =>
            {
                var previousLoadStream = asyncLoadStream;

                //chain with existing load stream
                asyncLoadStream = Task.Run(async () =>
                {
                    if (previousLoadStream != null)
                        await previousLoadStream;

                    try
                    {
                        Logger.Log($"Loading {d}...", level: LogLevel.Debug);

                        // Since this is running in a separate thread, it is possible for OsuGame to be disposed after LoadComponentAsync has been called
                        // throwing an exception. To avoid this, the call is scheduled on the update thread, which does not run if IsDisposed = true
                        Task task = null;
                        var del = new ScheduledDelegate(() => task = LoadComponentAsync(d, add));
                        Scheduler.Add(del);

                        // The delegate won't complete if OsuGame has been disposed in the meantime
                        while (!IsDisposed && !del.Completed)
                            await Task.Delay(10);

                        // Either we're disposed or the load process has started successfully
                        if (IsDisposed)
                            return;

                        Debug.Assert(task != null);

                        await task;

                        Logger.Log($"Loaded {d}!", level: LogLevel.Debug);
                    }
                    catch (OperationCanceledException)
                    {
                    }
                });
            });
        }

        public bool OnPressed(GlobalAction action)
        {
            if (introScreen == null) return false;

            switch (action)
            {
                case GlobalAction.ToggleChat:
                    chatOverlay.ToggleVisibility();
                    return true;

                case GlobalAction.ToggleSocial:
                    social.ToggleVisibility();
                    return true;

                case GlobalAction.ResetInputSettings:
                    var sensitivity = frameworkConfig.GetBindable<double>(FrameworkSetting.CursorSensitivity);

                    sensitivity.Disabled = false;
                    sensitivity.Value = 1;
                    sensitivity.Disabled = true;

                    frameworkConfig.Set(FrameworkSetting.IgnoredInputHandlers, string.Empty);
                    frameworkConfig.GetBindable<ConfineMouseMode>(FrameworkSetting.ConfineMouseMode).SetDefault();
                    return true;

                case GlobalAction.ToggleToolbar:
                    Toolbar.ToggleVisibility();
                    return true;

                case GlobalAction.ToggleSettings:
                    settings.ToggleVisibility();
                    return true;

                case GlobalAction.ToggleDirect:
                    direct.ToggleVisibility();
                    return true;

                case GlobalAction.ToggleGameplayMouseButtons:
                    LocalConfig.Set(OsuSetting.MouseDisableButtons, !LocalConfig.Get<bool>(OsuSetting.MouseDisableButtons));
                    return true;
            }

            return false;
        }

        private readonly BindableDouble inactiveVolumeAdjust = new BindableDouble();

        private void updateActiveState(bool isActive)
        {
            if (isActive)
                Audio.RemoveAdjustment(AdjustableProperty.Volume, inactiveVolumeAdjust);
            else
                Audio.AddAdjustment(AdjustableProperty.Volume, inactiveVolumeAdjust);
        }

        public bool OnReleased(GlobalAction action) => false;

        private Container overlayContent;

        private Container rightFloatingOverlayContent;

        private Container leftFloatingOverlayContent;

        private Container topMostOverlayContent;

        private FrameworkConfigManager frameworkConfig;
        private ScalingContainer screenContainer;

        protected override bool OnExiting()
        {
            if (screenStack.CurrentScreen is Loader)
                return false;

            if (introScreen == null)
                return true;

            if (!introScreen.DidLoadMenu || !(screenStack.CurrentScreen is Intro))
            {
                Scheduler.Add(introScreen.MakeCurrent);
                return true;
            }

            return base.OnExiting();
        }

        /// <summary>
        /// Use to programatically exit the game as if the user was triggering via alt-f4.
        /// Will keep persisting until an exit occurs (exit may be blocked multiple times).
        /// </summary>
        public void GracefullyExit()
        {
            if (!OnExiting())
                Exit();
            else
                Scheduler.AddDelayed(GracefullyExit, 2000);
        }

        protected override void UpdateAfterChildren()
        {
            base.UpdateAfterChildren();

            screenContainer.Padding = new MarginPadding { Top = ToolbarOffset };
            overlayContent.Padding = new MarginPadding { Top = ToolbarOffset };

            MenuCursorContainer.CanShowCursor = (screenStack.CurrentScreen as IOsuScreen)?.CursorVisible ?? false;
        }

        protected virtual void ScreenChanged(IScreen current, IScreen newScreen)
        {
            switch (newScreen)
            {
                case Intro intro:
                    introScreen = intro;
                    break;

                case MainMenu menu:
                    menuScreen = menu;
                    break;
            }

            if (newScreen is IOsuScreen newOsuScreen)
            {
                OverlayActivationMode.Value = newOsuScreen.InitialOverlayActivationMode;

                if (newOsuScreen.HideOverlaysOnEnter)
                    CloseAllOverlays();
                else
                    Toolbar.State = Visibility.Visible;
            }
        }

        private void screenPushed(IScreen lastScreen, IScreen newScreen)
        {
            ScreenChanged(lastScreen, newScreen);
            Logger.Log($"Screen changed → {newScreen}");
        }

        private void screenExited(IScreen lastScreen, IScreen newScreen)
        {
            ScreenChanged(lastScreen, newScreen);
            Logger.Log($"Screen changed ← {newScreen}");

            if (newScreen == null)
                Exit();
        }
    }
}<|MERGE_RESOLUTION|>--- conflicted
+++ resolved
@@ -437,10 +437,7 @@
             loadComponentSingleFile(settings = new SettingsOverlay { GetToolbarHeight = () => ToolbarOffset }, leftFloatingOverlayContent.Add, true);
             loadComponentSingleFile(userProfile = new UserProfileOverlay(), overlayContent.Add, true);
             loadComponentSingleFile(beatmapSetOverlay = new BeatmapSetOverlay(), overlayContent.Add, true);
-<<<<<<< HEAD
             loadComponentSingleFile(new ChangelogOverlay(), overlayContent.Add, true);
-=======
->>>>>>> bcac52d1
 
             loadComponentSingleFile(new LoginOverlay
             {
@@ -454,15 +451,11 @@
                 GetToolbarHeight = () => ToolbarOffset,
                 Anchor = Anchor.TopRight,
                 Origin = Anchor.TopRight,
-<<<<<<< HEAD
-            }, rightFloatingOverlayContent.Add, true);
-=======
             }, d =>
             {
                 rightFloatingOverlayContent.Add(d);
                 toolbarElements.Add(d);
             }, true);
->>>>>>> bcac52d1
 
             loadComponentSingleFile(new AccountCreationOverlay(), topMostOverlayContent.Add, true);
             loadComponentSingleFile(new DialogOverlay(), topMostOverlayContent.Add, true);
