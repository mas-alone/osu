--- conflicted
+++ resolved
@@ -107,11 +107,11 @@
             {
                 Metadata = new BeatmapMetadata
                 {
-                    Artist = "未知",
-                    Title = "未知谱面",
-                    Author = new RealmUser { Username = "未知" },
+                    Artist = "δ֪",
+                    Title = "δ֪����",
+                    Author = new RealmUser { Username = "δ֪" },
                 },
-                DifficultyName = "未知",
+                DifficultyName = "δ֪",
                 BeatmapSet = new BeatmapSetInfo(),
                 StarRating = 0,
                 Difficulty = new BeatmapDifficulty
@@ -190,7 +190,7 @@
 
                     Children = new Drawable[]
                     {
-                        // 添加一个绿幕
+                        // ���һ����Ļ
                         new Box
                         {
                             Colour = new Color4(0, 255, 0, 255),
@@ -216,11 +216,7 @@
                                         Children = new Drawable[]
                                         {
                                             new DiffPiece(stats),
-<<<<<<< HEAD
-                                            new DiffPiece(("难度星级", $"{beatmap.StarRating:0.00}{srExtra}"))
-=======
                                             new DiffPiece(("Star Rating", $"{beatmap.StarRating.FormatStarRating()}{srExtra}"))
->>>>>>> bdcfec37
                                         }
                                     },
                                     new FillFlowContainer
@@ -232,7 +228,7 @@
                                         Direction = FillDirection.Vertical,
                                         Children = new Drawable[]
                                         {
-                                            new DiffPiece(("长度", length.ToFormattedDuration().ToString())),
+                                            new DiffPiece(("����", length.ToFormattedDuration().ToString())),
                                             new DiffPiece(("BPM", $"{bpm:0.#}")),
                                         }
                                     },
@@ -260,7 +256,7 @@
                                     },
                                 },
                             },
-                            // 隐藏原有谱面信息
+                            // ����ԭ��������Ϣ
                             Alpha = 0,
                         }
                     }
