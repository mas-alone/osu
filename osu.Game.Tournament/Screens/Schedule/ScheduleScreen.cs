--- conflicted
+++ resolved
@@ -8,11 +8,8 @@
 using osu.Framework.Bindables;
 using osu.Framework.Graphics;
 using osu.Framework.Graphics.Containers;
-<<<<<<< HEAD
-=======
 using osu.Framework.Graphics.Shapes;
 using osu.Framework.Localisation;
->>>>>>> 18403637
 using osu.Game.Graphics;
 using osu.Game.Tournament.Components;
 using osu.Game.Tournament.Models;
@@ -73,7 +70,7 @@
                                                 AutoSizeAxes = Axes.Both,
                                                 Children = new Drawable[]
                                                 {
-                                                    new TournamentSpriteTextWithBackground("时间表")
+                                                    new TournamentSpriteTextWithBackground("ʱ���")
                                                     {
                                                         X = 60,
                                                         Scale = new Vector2(0.8f)
@@ -148,13 +145,13 @@
                             Direction = FillDirection.Horizontal,
                             Children = new Drawable[]
                             {
-                                new ScheduleContainer("最近的比赛")
+                                new ScheduleContainer("����ı���")
                                 {
                                     RelativeSizeAxes = Axes.Both,
                                     Width = 0.4f,
                                     ChildrenEnumerable = recent.Select(p => new ScheduleMatch(p))
                                 },
-                                new ScheduleContainer("即将进行的比赛")
+                                new ScheduleContainer("�������еı���")
                                 {
                                     RelativeSizeAxes = Axes.Both,
                                     Width = 0.6f,
@@ -163,7 +160,7 @@
                             }
                         }
                     },
-                    comingUpNext = new ScheduleContainer("接下来")
+                    comingUpNext = new ScheduleContainer("������")
                     {
                         RelativeSizeAxes = Axes.Both,
                         Height = 0.25f,
@@ -265,15 +262,9 @@
             {
             }
 
-<<<<<<< HEAD
-            protected override string Format() => Date < DateTimeOffset.Now
-                ? $"已在 {base.Format()} 开始"
-                : $"将在 {base.Format()} 开始";
-=======
             protected override LocalisableString Format() => Date < DateTimeOffset.Now
                 ? LocalisableString.Interpolate($"Started {base.Format()}")
                 : LocalisableString.Interpolate($"Starting {base.Format()}");
->>>>>>> 18403637
         }
 
         public partial class ScheduleContainer : Container
