// Copyright (c) ppy Pty Ltd <contact@ppy.sh>. Licensed under the MIT Licence.
// See the LICENCE file in the repository root for full licence text.

using System.Linq;
using NUnit.Framework;
using osu.Framework.Allocation;
using osu.Framework.Audio.Sample;
using osu.Framework.Bindables;
using osu.Framework.Graphics;
using osu.Framework.Graphics.Containers;
using osu.Framework.Graphics.Shapes;
using osu.Framework.Graphics.Sprites;
using osu.Framework.Graphics.Textures;
using osu.Framework.Testing;
using osu.Game.Audio;
using osu.Game.Beatmaps;
using osu.Game.Beatmaps.ControlPoints;
using osu.Game.Rulesets.Catch.Objects;
using osu.Game.Rulesets.Catch.Objects.Drawables;
using osu.Game.Rulesets.Catch.Skinning;
using osu.Game.Rulesets.Catch.UI;
using osu.Game.Skinning;
using osu.Game.Tests.Visual;
using osuTK;
using osuTK.Graphics;

namespace osu.Game.Rulesets.Catch.Tests
{
    public class TestSceneHyperDashColouring : OsuTestScene
    {
<<<<<<< HEAD
        [Test]
        public void TestHyperDashCatcherColour()
        {
            CatcherArea catcherArea = null;

            AddStep("setup catcher", () =>
            {
                Child = setupSkinHierarchy(() =>
                    catcherArea = new CatcherArea
                    {
                        RelativePositionAxes = Axes.None,
                        Anchor = Anchor.Centre,
                        Origin = Anchor.Centre,
                        Scale = new Vector2(4f),
                    }, false);
            });

            AddStep("set hyper-dash", () =>
            {
                catcherArea.MovableCatcher.SetHyperDashState(2);
                catcherArea.MovableCatcher.FinishTransforms();
            });

            AddAssert("catcher colour default-hyperdash", () => catcherArea.MovableCatcher.Colour == Color4.OrangeRed);
            AddAssert("catcher trails colour default-hyperdash", () => catcherArea.OfType<Container<CatcherTrailSprite>>().Any(c => c.Colour == Catcher.DefaultHyperDashColour));

            AddStep("clear hyper-dash", () =>
            {
                catcherArea.MovableCatcher.SetHyperDashState(1);
                catcherArea.MovableCatcher.FinishTransforms();
            });

            AddAssert("catcher colour white", () => catcherArea.MovableCatcher.Colour == Color4.White);
        }

        [Test]
        public void TestCustomHyperDashCatcherColour()
        {
            CatcherArea catcherArea = null;

            AddStep("setup catcher", () =>
            {
                Child = setupSkinHierarchy(() =>
                    catcherArea = new CatcherArea
                    {
                        RelativePositionAxes = Axes.None,
                        Anchor = Anchor.Centre,
                        Origin = Anchor.Centre,
                        Scale = new Vector2(4f),
                    }, true);
            });

            AddStep("set hyper-dash", () =>
            {
                catcherArea.MovableCatcher.SetHyperDashState(2);
                catcherArea.MovableCatcher.FinishTransforms();
            });

            AddAssert("catcher colour custom-hyperdash", () => catcherArea.MovableCatcher.Colour == TestLegacySkin.CustomHyperDashColour);
            AddAssert("catcher trails colour custom-hyperdash", () => catcherArea.OfType<Container<CatcherTrailSprite>>().Any(c => c.Colour == TestLegacySkin.CustomHyperDashColour));

            AddStep("clear hyper-dash", () =>
            {
                catcherArea.MovableCatcher.SetHyperDashState(1);
                catcherArea.MovableCatcher.FinishTransforms();
            });

            AddAssert("catcher colour white", () => catcherArea.MovableCatcher.Colour == Color4.White);
        }

        [Test]
        public void TestHyperDashCatcherEndGlowColour()
        {
            CatcherArea catcherArea = null;

            AddStep("setup catcher", () =>
            {
                Child = setupSkinHierarchy(() =>
                    catcherArea = new CatcherArea
                    {
                        RelativePositionAxes = Axes.None,
                        Anchor = Anchor.Centre,
                        Origin = Anchor.Centre,
                        Scale = new Vector2(4f),
                    }, false, false, false);
            });

            AddStep("set hyper-dash", () => catcherArea.MovableCatcher.SetHyperDashState(2));
            AddAssert("end-glow sprite colour default-hyperdash", () => catcherArea.OfType<Container<CatcherTrailSprite>>().Any(c => c.Colour == Catcher.DefaultHyperDashColour));
        }

        [TestCase(true)]
        [TestCase(false)]
        public void TestCustomHyperDashCatcherEndGlowColour(bool customHyperDashCatcherColour)
        {
            CatcherArea catcherArea = null;

            AddStep("setup catcher", () =>
            {
                Child = setupSkinHierarchy(() =>
                    catcherArea = new CatcherArea
                    {
                        RelativePositionAxes = Axes.None,
                        Anchor = Anchor.Centre,
                        Origin = Anchor.Centre,
                        Scale = new Vector2(4f),
                    }, customHyperDashCatcherColour, false, true);
            });

            AddStep("set hyper-dash", () => catcherArea.MovableCatcher.SetHyperDashState(2));
            AddAssert("end-glow sprite colour custom-hyperdash", () => catcherArea.OfType<Container<CatcherTrailSprite>>().Any(c => c.Colour == TestLegacySkin.CustomHyperDashAfterColour));
        }

        [Test]
        public void TestCustomHyperDashCatcherEndGlowColourFallback()
        {
            CatcherArea catcherArea = null;

            AddStep("setup catcher", () =>
            {
                Child = setupSkinHierarchy(() =>
                    catcherArea = new CatcherArea
                    {
                        RelativePositionAxes = Axes.None,
                        Anchor = Anchor.Centre,
                        Origin = Anchor.Centre,
                        Scale = new Vector2(4f),
                    }, true, false, false);
            });

            AddStep("set hyper-dash", () => catcherArea.MovableCatcher.SetHyperDashState(2));
            AddAssert("end-glow sprite colour catcher-custom-hyperdash", () => catcherArea.OfType<Container<CatcherTrailSprite>>().Any(c => c.Colour == TestLegacySkin.CustomHyperDashColour));
        }
=======
        [Resolved]
        private SkinManager skins { get; set; }
>>>>>>> f67a6269

        [TestCase(false)]
        [TestCase(true)]
        public void TestHyperDashFruitColour(bool legacyFruit)
        {
            DrawableFruit drawableFruit = null;

            AddStep("setup hyper-dash fruit", () =>
            {
                var fruit = new Fruit { HyperDashTarget = new Banana() };
                fruit.ApplyDefaults(new ControlPointInfo(), new BeatmapDifficulty());

                Child = setupSkinHierarchy(drawableFruit = new DrawableFruit(fruit)
                {
                    Anchor = Anchor.Centre,
                    Origin = Anchor.Centre,
                    Scale = new Vector2(4f),
                }, false, false, false, legacyFruit);
            });

            AddAssert("hyper-dash fruit has default colour", () =>
                legacyFruit
                    ? checkLegacyFruitHyperDashColour(drawableFruit, Catcher.DefaultHyperDashColour)
                    : checkFruitHyperDashColour(drawableFruit, Catcher.DefaultHyperDashColour));
        }

        [TestCase(false, true)]
        [TestCase(false, false)]
        [TestCase(true, true)]
        [TestCase(true, false)]
        public void TestCustomHyperDashFruitColour(bool legacyFruit, bool customCatcherHyperDashColour)
        {
            DrawableFruit drawableFruit = null;

            AddStep("setup hyper-dash fruit", () =>
            {
                var fruit = new Fruit { HyperDashTarget = new Banana() };
                fruit.ApplyDefaults(new ControlPointInfo(), new BeatmapDifficulty());

                Child = setupSkinHierarchy(drawableFruit = new DrawableFruit(fruit)
                {
                    Anchor = Anchor.Centre,
                    Origin = Anchor.Centre,
                    Scale = new Vector2(4f),
                }, customCatcherHyperDashColour, false, true, legacyFruit);
            });

            AddAssert("hyper-dash fruit use fruit colour from skin", () =>
                legacyFruit
                    ? checkLegacyFruitHyperDashColour(drawableFruit, TestSkin.CustomHyperDashFruitColour)
                    : checkFruitHyperDashColour(drawableFruit, TestSkin.CustomHyperDashFruitColour));
        }

        [TestCase(false)]
        [TestCase(true)]
        public void TestCustomHyperDashFruitColourFallback(bool legacyFruit)
        {
            DrawableFruit drawableFruit = null;

            AddStep("setup hyper-dash fruit", () =>
            {
                var fruit = new Fruit { HyperDashTarget = new Banana() };
                fruit.ApplyDefaults(new ControlPointInfo(), new BeatmapDifficulty());

                Child = setupSkinHierarchy(
                    drawableFruit = new DrawableFruit(fruit)
                    {
                        Anchor = Anchor.Centre,
                        Origin = Anchor.Centre,
                        Scale = new Vector2(4f),
                    }, true, false, false, legacyFruit);
            });

            AddAssert("hyper-dash fruit colour falls back to catcher colour from skin", () =>
                legacyFruit
                    ? checkLegacyFruitHyperDashColour(drawableFruit, TestSkin.CustomHyperDashColour)
                    : checkFruitHyperDashColour(drawableFruit, TestSkin.CustomHyperDashColour));
        }

        private Drawable setupSkinHierarchy(Drawable child, bool customCatcherColour, bool customAfterColour, bool customFruitColour, bool legacySkin = true)
        {
            var testSkinProvider = new SkinProvidingContainer(new TestSkin(customCatcherColour, customAfterColour, customFruitColour));

            if (legacySkin)
            {
                var legacySkinProvider = new SkinProvidingContainer(skins.GetSkin(DefaultLegacySkin.Info));
                var legacySkinTransformer = new SkinProvidingContainer(new CatchLegacySkinTransformer(testSkinProvider));

                return legacySkinProvider
                    .WithChild(testSkinProvider
                        .WithChild(legacySkinTransformer
                            .WithChild(child)));
            }

            return testSkinProvider.WithChild(child);
        }

        private bool checkFruitHyperDashColour(DrawableFruit fruit, Color4 expectedColour) =>
            fruit.ChildrenOfType<SkinnableDrawable>().First().Drawable.ChildrenOfType<Circle>().Single(c => c.BorderColour == expectedColour).Any(d => d.Colour == expectedColour);

        private bool checkLegacyFruitHyperDashColour(DrawableFruit fruit, Color4 expectedColour) =>
            fruit.ChildrenOfType<SkinnableDrawable>().First().Drawable.ChildrenOfType<Sprite>().Any(c => c.Colour == expectedColour);

        private class TestSkin : ISkin
        {
            public static Color4 CustomHyperDashColour { get; } = Color4.Goldenrod;
            public static Color4 CustomHyperDashFruitColour { get; } = Color4.Cyan;
            public static Color4 CustomHyperDashAfterColour { get; } = Color4.Lime;

            private readonly bool customCatcherColour;
            private readonly bool customAfterColour;
            private readonly bool customFruitColour;

            public TestSkin(bool customCatcherColour, bool customAfterColour, bool customFruitColour)
            {
                this.customCatcherColour = customCatcherColour;
                this.customAfterColour = customAfterColour;
                this.customFruitColour = customFruitColour;
            }

            public Drawable GetDrawableComponent(ISkinComponent component) => null;

            public Texture GetTexture(string componentName) => null;

            public SampleChannel GetSample(ISampleInfo sampleInfo) => null;

            public IBindable<TValue> GetConfig<TLookup, TValue>(TLookup lookup)
            {
                if (lookup is CatchSkinColour config)
                {
                    if (config == CatchSkinColour.HyperDash && customCatcherColour)
                        return SkinUtils.As<TValue>(new Bindable<Color4>(CustomHyperDashColour));

                    if (config == CatchSkinColour.HyperDashFruit && customFruitColour)
                        return SkinUtils.As<TValue>(new Bindable<Color4>(CustomHyperDashFruitColour));

                    if (config == CatchSkinColour.HyperDashAfterImage && customAfterColour)
                        return SkinUtils.As<TValue>(new Bindable<Color4>(CustomHyperDashAfterColour));
                }

                return null;
            }
        }
    }
}<|MERGE_RESOLUTION|>--- conflicted
+++ resolved
@@ -28,7 +28,9 @@
 {
     public class TestSceneHyperDashColouring : OsuTestScene
     {
-<<<<<<< HEAD
+        [Resolved]
+        private SkinManager skins { get; set; }
+
         [Test]
         public void TestHyperDashCatcherColour()
         {
@@ -36,32 +38,31 @@
 
             AddStep("setup catcher", () =>
             {
-                Child = setupSkinHierarchy(() =>
-                    catcherArea = new CatcherArea
-                    {
-                        RelativePositionAxes = Axes.None,
-                        Anchor = Anchor.Centre,
-                        Origin = Anchor.Centre,
-                        Scale = new Vector2(4f),
-                    }, false);
-            });
-
-            AddStep("set hyper-dash", () =>
+                Child = setupSkinHierarchy(catcherArea = new CatcherArea
+                {
+                    RelativePositionAxes = Axes.None,
+                    Anchor = Anchor.Centre,
+                    Origin = Anchor.Centre,
+                    Scale = new Vector2(4f),
+                }, false, false, false);
+            });
+
+            AddStep("start hyper-dashing", () =>
             {
                 catcherArea.MovableCatcher.SetHyperDashState(2);
                 catcherArea.MovableCatcher.FinishTransforms();
             });
 
-            AddAssert("catcher colour default-hyperdash", () => catcherArea.MovableCatcher.Colour == Color4.OrangeRed);
-            AddAssert("catcher trails colour default-hyperdash", () => catcherArea.OfType<Container<CatcherTrailSprite>>().Any(c => c.Colour == Catcher.DefaultHyperDashColour));
-
-            AddStep("clear hyper-dash", () =>
+            AddAssert("catcher has default hyper-dash colour", () => catcherArea.MovableCatcher.Colour == Color4.OrangeRed);
+            AddAssert("catcher trails have default hyper-dash colour", () => catcherArea.OfType<Container<CatcherTrailSprite>>().Any(c => c.Colour == Catcher.DefaultHyperDashColour));
+
+            AddStep("finish hyper-dashing", () =>
             {
                 catcherArea.MovableCatcher.SetHyperDashState(1);
                 catcherArea.MovableCatcher.FinishTransforms();
             });
 
-            AddAssert("catcher colour white", () => catcherArea.MovableCatcher.Colour == Color4.White);
+            AddAssert("hyper-dash colour cleared from catcher", () => catcherArea.MovableCatcher.Colour == Color4.White);
         }
 
         [Test]
@@ -71,24 +72,23 @@
 
             AddStep("setup catcher", () =>
             {
-                Child = setupSkinHierarchy(() =>
-                    catcherArea = new CatcherArea
-                    {
-                        RelativePositionAxes = Axes.None,
-                        Anchor = Anchor.Centre,
-                        Origin = Anchor.Centre,
-                        Scale = new Vector2(4f),
-                    }, true);
-            });
-
-            AddStep("set hyper-dash", () =>
+                Child = setupSkinHierarchy(catcherArea = new CatcherArea
+                {
+                    RelativePositionAxes = Axes.None,
+                    Anchor = Anchor.Centre,
+                    Origin = Anchor.Centre,
+                    Scale = new Vector2(4f),
+                }, true, false, false);
+            });
+
+            AddStep("start hyper-dashing", () =>
             {
                 catcherArea.MovableCatcher.SetHyperDashState(2);
                 catcherArea.MovableCatcher.FinishTransforms();
             });
 
-            AddAssert("catcher colour custom-hyperdash", () => catcherArea.MovableCatcher.Colour == TestLegacySkin.CustomHyperDashColour);
-            AddAssert("catcher trails colour custom-hyperdash", () => catcherArea.OfType<Container<CatcherTrailSprite>>().Any(c => c.Colour == TestLegacySkin.CustomHyperDashColour));
+            AddAssert("catcher use hyper-dash colour from skin", () => catcherArea.MovableCatcher.Colour == TestSkin.CustomHyperDashColour);
+            AddAssert("catcher trails use hyper-dash colour from skin", () => catcherArea.OfType<Container<CatcherTrailSprite>>().Any(c => c.Colour == TestSkin.CustomHyperDashColour));
 
             AddStep("clear hyper-dash", () =>
             {
@@ -96,7 +96,7 @@
                 catcherArea.MovableCatcher.FinishTransforms();
             });
 
-            AddAssert("catcher colour white", () => catcherArea.MovableCatcher.Colour == Color4.White);
+            AddAssert("hyper-dash colour cleared from catcher", () => catcherArea.MovableCatcher.Colour == Color4.White);
         }
 
         [Test]
@@ -106,18 +106,17 @@
 
             AddStep("setup catcher", () =>
             {
-                Child = setupSkinHierarchy(() =>
-                    catcherArea = new CatcherArea
-                    {
-                        RelativePositionAxes = Axes.None,
-                        Anchor = Anchor.Centre,
-                        Origin = Anchor.Centre,
-                        Scale = new Vector2(4f),
-                    }, false, false, false);
-            });
-
-            AddStep("set hyper-dash", () => catcherArea.MovableCatcher.SetHyperDashState(2));
-            AddAssert("end-glow sprite colour default-hyperdash", () => catcherArea.OfType<Container<CatcherTrailSprite>>().Any(c => c.Colour == Catcher.DefaultHyperDashColour));
+                Child = setupSkinHierarchy(catcherArea = new CatcherArea
+                {
+                    RelativePositionAxes = Axes.None,
+                    Anchor = Anchor.Centre,
+                    Origin = Anchor.Centre,
+                    Scale = new Vector2(4f),
+                }, false, false, false);
+            });
+
+            AddStep("start hyper-dashing", () => catcherArea.MovableCatcher.SetHyperDashState(2));
+            AddAssert("end-glow catcher sprite has default hyper-dash colour", () => catcherArea.OfType<Container<CatcherTrailSprite>>().Any(c => c.Colour == Catcher.DefaultHyperDashColour));
         }
 
         [TestCase(true)]
@@ -128,18 +127,17 @@
 
             AddStep("setup catcher", () =>
             {
-                Child = setupSkinHierarchy(() =>
-                    catcherArea = new CatcherArea
-                    {
-                        RelativePositionAxes = Axes.None,
-                        Anchor = Anchor.Centre,
-                        Origin = Anchor.Centre,
-                        Scale = new Vector2(4f),
-                    }, customHyperDashCatcherColour, false, true);
-            });
-
-            AddStep("set hyper-dash", () => catcherArea.MovableCatcher.SetHyperDashState(2));
-            AddAssert("end-glow sprite colour custom-hyperdash", () => catcherArea.OfType<Container<CatcherTrailSprite>>().Any(c => c.Colour == TestLegacySkin.CustomHyperDashAfterColour));
+                Child = setupSkinHierarchy(catcherArea = new CatcherArea
+                {
+                    RelativePositionAxes = Axes.None,
+                    Anchor = Anchor.Centre,
+                    Origin = Anchor.Centre,
+                    Scale = new Vector2(4f),
+                }, customHyperDashCatcherColour, true, false);
+            });
+
+            AddStep("start hyper-dashing", () => catcherArea.MovableCatcher.SetHyperDashState(2));
+            AddAssert("end-glow catcher sprite use its hyper-dash colour from skin", () => catcherArea.OfType<Container<CatcherTrailSprite>>().Any(c => c.Colour == TestSkin.CustomHyperDashAfterColour));
         }
 
         [Test]
@@ -149,23 +147,18 @@
 
             AddStep("setup catcher", () =>
             {
-                Child = setupSkinHierarchy(() =>
-                    catcherArea = new CatcherArea
-                    {
-                        RelativePositionAxes = Axes.None,
-                        Anchor = Anchor.Centre,
-                        Origin = Anchor.Centre,
-                        Scale = new Vector2(4f),
-                    }, true, false, false);
-            });
-
-            AddStep("set hyper-dash", () => catcherArea.MovableCatcher.SetHyperDashState(2));
-            AddAssert("end-glow sprite colour catcher-custom-hyperdash", () => catcherArea.OfType<Container<CatcherTrailSprite>>().Any(c => c.Colour == TestLegacySkin.CustomHyperDashColour));
-        }
-=======
-        [Resolved]
-        private SkinManager skins { get; set; }
->>>>>>> f67a6269
+                Child = setupSkinHierarchy(catcherArea = new CatcherArea
+                {
+                    RelativePositionAxes = Axes.None,
+                    Anchor = Anchor.Centre,
+                    Origin = Anchor.Centre,
+                    Scale = new Vector2(4f),
+                }, true, false, false);
+            });
+
+            AddStep("start hyper-dashing", () => catcherArea.MovableCatcher.SetHyperDashState(2));
+            AddAssert("end-glow catcher sprite colour falls back to catcher colour from skin", () => catcherArea.OfType<Container<CatcherTrailSprite>>().Any(c => c.Colour == TestSkin.CustomHyperDashColour));
+        }
 
         [TestCase(false)]
         [TestCase(true)]
