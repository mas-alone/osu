--- conflicted
+++ resolved
@@ -58,21 +58,12 @@
             RunGameplay();
 
             IBeatmapInfo firstBeatmap = null;
-<<<<<<< HEAD
-            AddStep("get first playlist item beatmap", () => firstBeatmap = Client.APIRoom?.Playlist[0].Beatmap);
+            AddStep("get first playlist item beatmap", () => firstBeatmap = MultiplayerClient.APIRoom?.Playlist[0].Beatmap);
 
             selectNewItem(() => OtherBeatmap);
 
-            AddAssert("first playlist item hasn't changed", () => Client.APIRoom?.Playlist[0].Beatmap == firstBeatmap);
-            AddAssert("second playlist item changed", () => Client.APIRoom?.Playlist[1].Beatmap != firstBeatmap);
-=======
-            AddStep("get first playlist item beatmap", () => firstBeatmap = MultiplayerClient.APIRoom?.Playlist[0].Beatmap.Value);
-
-            selectNewItem(() => OtherBeatmap);
-
-            AddAssert("first playlist item hasn't changed", () => MultiplayerClient.APIRoom?.Playlist[0].Beatmap.Value == firstBeatmap);
-            AddAssert("second playlist item changed", () => MultiplayerClient.APIRoom?.Playlist[1].Beatmap.Value != firstBeatmap);
->>>>>>> 74a0e002
+            AddAssert("first playlist item hasn't changed", () => MultiplayerClient.APIRoom?.Playlist[0].Beatmap == firstBeatmap);
+            AddAssert("second playlist item changed", () => MultiplayerClient.APIRoom?.Playlist[1].Beatmap != firstBeatmap);
         }
 
         [Test]
