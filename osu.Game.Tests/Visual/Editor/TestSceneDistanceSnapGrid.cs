--- conflicted
+++ resolved
@@ -44,20 +44,6 @@
             };
         }
 
-<<<<<<< HEAD
-        [SetUp]
-        public void Setup() => Schedule(() =>
-        {
-            Clear();
-
-            editorBeatmap.ControlPointInfo.Clear();
-            editorBeatmap.ControlPointInfo.Add(0, new TimingControlPoint { BeatLength = beat_length });
-
-            BeatDivisor.Value = 1;
-        });
-
-=======
->>>>>>> dd16b938
         [TestCase(1)]
         [TestCase(2)]
         [TestCase(3)]
@@ -69,78 +55,6 @@
         public void TestBeatDivisor(int divisor)
         {
             AddStep($"set beat divisor = {divisor}", () => BeatDivisor.Value = divisor);
-<<<<<<< HEAD
-            createGrid();
-
-            float expectedDistance = (float)beat_length / divisor;
-            AddAssert($"spacing is {expectedDistance}", () => Precision.AlmostEquals(grid.DistanceSpacing, expectedDistance));
-        }
-
-        [Test]
-        public void TestChangeBeatDivisor()
-        {
-            createGrid();
-            AddStep("set beat divisor = 2", () => BeatDivisor.Value = 2);
-
-            const float expected_distance = (float)beat_length / 2;
-            AddAssert($"spacing is {expected_distance}", () => Precision.AlmostEquals(grid.DistanceSpacing, expected_distance));
-        }
-
-        [TestCase(100)]
-        [TestCase(200)]
-        public void TestBeatLength(double beatLength)
-        {
-            AddStep($"set beat length = {beatLength}", () =>
-            {
-                editorBeatmap.ControlPointInfo.Clear();
-                editorBeatmap.ControlPointInfo.Add(0, new TimingControlPoint { BeatLength = beatLength });
-            });
-
-            createGrid();
-            AddAssert($"spacing is {beatLength}", () => Precision.AlmostEquals(grid.DistanceSpacing, beatLength));
-        }
-
-        [TestCase(1)]
-        [TestCase(2)]
-        public void TestGridVelocity(float velocity)
-        {
-            createGrid(g => g.Velocity = velocity);
-
-            float expectedDistance = (float)beat_length * velocity;
-            AddAssert($"spacing is {expectedDistance}", () => Precision.AlmostEquals(grid.DistanceSpacing, expectedDistance));
-        }
-
-        [Test]
-        public void TestGetSnappedTime()
-        {
-            createGrid();
-
-            Vector2 snapPosition = Vector2.Zero;
-            AddStep("get first tick position", () => snapPosition = grid_position + new Vector2((float)beat_length, 0));
-            AddAssert("snap time is 1 beat away", () => Precision.AlmostEquals(beat_length, grid.GetSnapTime(snapPosition), 0.01));
-
-            createGrid(g => g.Velocity = 2, "with velocity = 2");
-            AddAssert("snap time is now 0.5 beats away", () => Precision.AlmostEquals(beat_length / 2, grid.GetSnapTime(snapPosition), 0.01));
-        }
-
-        private void createGrid(Action<TestDistanceSnapGrid> func = null, string description = null)
-        {
-            AddStep($"create grid {description ?? string.Empty}", () =>
-            {
-                Children = new Drawable[]
-                {
-                    new Box
-                    {
-                        RelativeSizeAxes = Axes.Both,
-                        Colour = Color4.SlateGray
-                    },
-                    grid = new TestDistanceSnapGrid(new HitObject(), grid_position)
-                };
-
-                func?.Invoke(grid);
-            });
-=======
->>>>>>> dd16b938
         }
 
         private class TestDistanceSnapGrid : DistanceSnapGrid
