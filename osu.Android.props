--- conflicted
+++ resolved
@@ -51,13 +51,8 @@
     <Reference Include="Java.Interop" />
   </ItemGroup>
   <ItemGroup>
-<<<<<<< HEAD
     <PackageReference Include="ppy.osu.Game.Resources" Version="2021.701.0" />
-    <PackageReference Include="ppy.osu.Framework.Android" Version="2021.630.0" />
-=======
-    <PackageReference Include="ppy.osu.Game.Resources" Version="2021.618.0" />
     <PackageReference Include="ppy.osu.Framework.Android" Version="2021.702.0" />
->>>>>>> b0f257fa
   </ItemGroup>
   <ItemGroup Label="Transitive Dependencies">
     <!-- Realm needs to be directly referenced in all Xamarin projects, as it will not pull in its transitive dependencies otherwise. -->
