--- conflicted
+++ resolved
@@ -75,7 +75,6 @@
         }
 
         [Test]
-<<<<<<< HEAD
         public void TestSpinnerNormalBonusRewinding()
         {
             addSeekStep(1000);
@@ -99,7 +98,9 @@
             addSeekStep(0);
 
             AddAssert("player score is 0", () => ((ScoreExposedPlayer)Player).ScoreProcessor.TotalScore.Value == 0);
-=======
+        }
+
+        [Test]
         public void TestSpinPerMinuteOnRewind()
         {
             double estimatedSpm = 0;
@@ -112,7 +113,6 @@
 
             addSeekStep(2500);
             AddAssert("spm still valid", () => Precision.AlmostEquals(drawableSpinner.SpmCounter.SpinsPerMinute, estimatedSpm, 1.0));
->>>>>>> cc808a9e
         }
 
         private void addSeekStep(double time)
