<Project>
  <PropertyGroup>
    <LangVersion>8.0</LangVersion>
    <ProjectTypeGuids>{FEACFBD2-3405-455C-9665-78FE426C6842};{FAE04EC0-301F-11D3-BF4B-00C04F79EFBC}</ProjectTypeGuids>
    <IPhoneResourcePrefix>Resources</IPhoneResourcePrefix>
    <RestoreProjectStyle>PackageReference</RestoreProjectStyle>
    <DefaultMtouchExtraArgs>--nolinkaway</DefaultMtouchExtraArgs>
    <DefaultMtouchGccFlags>-lstdc++ -lbz2 -framework AudioToolbox -framework AVFoundation -framework CoreMedia -framework VideoToolbox -framework SystemConfiguration -framework CFNetwork -framework Accelerate</DefaultMtouchGccFlags>
    <OutputPath>bin\$(Platform)\$(Configuration)</OutputPath>
    <MtouchI18n>cjk,mideast,other,rare,west</MtouchI18n>
    <OptimizePNGs>false</OptimizePNGs>
    <MtouchExtraArgs>$(DefaultMtouchExtraArgs) -gcc_flags "$(DefaultMtouchGccFlags)"</MtouchExtraArgs>
    <MtouchHttpClientHandler>NSUrlSessionHandler</MtouchHttpClientHandler>
    <MtouchVerbosity></MtouchVerbosity>
    <CodesignKey>iPhone Developer</CodesignKey>
    <AutoGenerateBindingRedirects>true</AutoGenerateBindingRedirects>
  </PropertyGroup>
  <PropertyGroup Condition="'$(Configuration)' == 'Debug'">
    <DebugSymbols>true</DebugSymbols>
    <DebugType>full</DebugType>
    <Optimize>false</Optimize>
    <DefineConstants>DEBUG;ENABLE_TEST_CLOUD;</DefineConstants>
    <MtouchDebug>true</MtouchDebug>
    <MtouchNoSymbolStrip>true</MtouchNoSymbolStrip>
  </PropertyGroup>
  <PropertyGroup Condition="'$(Configuration)' == 'Release'">
    <DebugType>pdbonly</DebugType>
    <Optimize>true</Optimize>
  </PropertyGroup>
  <PropertyGroup Condition="'$(Platform)' == 'iPhoneSimulator'">
    <MtouchArch>x86_64</MtouchArch>
    <MtouchLink>None</MtouchLink>
  </PropertyGroup>
  <PropertyGroup Condition="'$(Platform)' == 'iPhone'">
    <MtouchFloat32>true</MtouchFloat32>
    <MtouchLink>SdkOnly</MtouchLink>
    <MtouchArch>ARM64</MtouchArch>
    <CodesignEntitlements>Entitlements.plist</CodesignEntitlements>
  </PropertyGroup>
  <PropertyGroup Condition=" '$(Configuration)|$(Platform)' == 'Debug|iPhoneSimulator' ">
    <MtouchFastDev>true</MtouchFastDev>
    <IOSDebuggerPort>25823</IOSDebuggerPort>
    <DeviceSpecificBuild>false</DeviceSpecificBuild>
  </PropertyGroup>
  <PropertyGroup Condition=" '$(Configuration)|$(Platform)' == 'Release|iPhoneSimulator' ">
    <MtouchNoSymbolStrip>true</MtouchNoSymbolStrip>
  </PropertyGroup>
  <PropertyGroup Condition=" '$(Configuration)|$(Platform)' == 'Debug|iPhone' ">
    <DeviceSpecificBuild>true</DeviceSpecificBuild>
    <IOSDebuggerPort>28126</IOSDebuggerPort>
  </PropertyGroup>
  <PropertyGroup Condition=" '$(Configuration)|$(Platform)' == 'Release|iPhone' ">
    <MtouchUseLlvm>true</MtouchUseLlvm>
  </PropertyGroup>
  <ItemGroup>
    <NativeReference Include="$(OutputPath)\libbass.a;$(OutputPath)\libbass_fx.a">
      <Kind>Static</Kind>
      <SmartLink>False</SmartLink>
      <ForceLoad>True</ForceLoad>
    </NativeReference>
    <NativeReference Include="$(OutputPath)\libavcodec.a;$(OutputPath)\libavdevice.a;$(OutputPath)\libavfilter.a;$(OutputPath)\libavformat.a;$(OutputPath)\libavutil.a;$(OutputPath)\libswresample.a;$(OutputPath)\libswscale.a">
      <Kind>Static</Kind>
      <SmartLink>False</SmartLink>
      <ForceLoad>True</ForceLoad>
    </NativeReference>
  </ItemGroup>
  <ItemGroup>
    <Reference Include="System" />
    <Reference Include="System.Xml" />
    <Reference Include="System.Core" />
    <Reference Include="Xamarin.iOS" />
    <Reference Include="mscorlib" />
    <Reference Include="System.Net.Http" />
  </ItemGroup>
  <ItemGroup Label="Package References">
<<<<<<< HEAD
    <PackageReference Include="ppy.osu.Game.Resources" Version="2019.1215.0" />
    <PackageReference Include="ppy.osu.Framework.iOS" Version="2019.1227.0" />
=======
    <PackageReference Include="ppy.osu.Game.Resources" Version="2019.1227.0" />
    <PackageReference Include="ppy.osu.Framework.iOS" Version="2019.1225.0" />
>>>>>>> ebbd32fb
  </ItemGroup>
  <!-- Xamarin.iOS does not automatically handle transitive dependencies from NuGet packages. -->
  <ItemGroup Label="Transitive Dependencies">
    <PackageReference Include="Humanizer" Version="2.7.9" />
    <PackageReference Include="Microsoft.EntityFrameworkCore.Sqlite" Version="2.2.6" />
    <PackageReference Include="Microsoft.EntityFrameworkCore.Sqlite.Core" Version="2.2.6" />
    <PackageReference Include="Newtonsoft.Json" Version="12.0.3" />
    <PackageReference Include="ppy.osu.Framework" Version="2019.1227.0" />
    <PackageReference Include="SharpCompress" Version="0.24.0" />
    <PackageReference Include="NUnit" Version="3.12.0" />
    <PackageReference Include="SharpRaven" Version="2.4.0" />
    <PackageReference Include="System.ComponentModel.Annotations" Version="4.7.0" />
    <PackageReference Include="ppy.osu.Framework.NativeLibs" Version="2019.1104.0" ExcludeAssets="all" />
  </ItemGroup>
</Project><|MERGE_RESOLUTION|>--- conflicted
+++ resolved
@@ -73,13 +73,8 @@
     <Reference Include="System.Net.Http" />
   </ItemGroup>
   <ItemGroup Label="Package References">
-<<<<<<< HEAD
-    <PackageReference Include="ppy.osu.Game.Resources" Version="2019.1215.0" />
+    <PackageReference Include="ppy.osu.Game.Resources" Version="2019.1227.0" />
     <PackageReference Include="ppy.osu.Framework.iOS" Version="2019.1227.0" />
-=======
-    <PackageReference Include="ppy.osu.Game.Resources" Version="2019.1227.0" />
-    <PackageReference Include="ppy.osu.Framework.iOS" Version="2019.1225.0" />
->>>>>>> ebbd32fb
   </ItemGroup>
   <!-- Xamarin.iOS does not automatically handle transitive dependencies from NuGet packages. -->
   <ItemGroup Label="Transitive Dependencies">
