--- conflicted
+++ resolved
@@ -70,13 +70,8 @@
     <Reference Include="System.Net.Http" />
   </ItemGroup>
   <ItemGroup Label="Package References">
-<<<<<<< HEAD
-    <PackageReference Include="ppy.osu.Framework.iOS" Version="2021.614.0" />
+    <PackageReference Include="ppy.osu.Framework.iOS" Version="2021.616.0" />
     <PackageReference Include="ppy.osu.Game.Resources" Version="2021.618.0" />
-=======
-    <PackageReference Include="ppy.osu.Framework.iOS" Version="2021.616.0" />
-    <PackageReference Include="ppy.osu.Game.Resources" Version="2021.614.0" />
->>>>>>> 58974757
   </ItemGroup>
   <!-- See https://github.com/dotnet/runtime/issues/35988 (can be removed after Xamarin uses net5.0 / net6.0) -->
   <PropertyGroup>
