// Copyright (c) ppy Pty Ltd <contact@ppy.sh>. Licensed under the MIT Licence.
// See the LICENCE file in the repository root for full licence text.

#nullable disable

using System;
using System.Collections.Generic;
using System.Linq;
using System.Text.RegularExpressions;
using osu.Framework.Allocation;
using osu.Framework.Bindables;
using osu.Framework.Caching;
using osu.Framework.Graphics;
using osu.Framework.Graphics.Containers;
using osu.Framework.Graphics.Sprites;
using osu.Framework.Input.Events;
using osu.Framework.Utils;
using osu.Game.Beatmaps;
using osu.Game.Graphics;
using osu.Game.Graphics.UserInterface;
using osu.Game.Rulesets.Edit;
using osu.Game.Rulesets.Edit.Tools;
using osu.Game.Rulesets.Mods;
using osu.Game.Rulesets.Objects;
using osu.Game.Rulesets.Osu.Objects;
using osu.Game.Rulesets.Osu.UI;
using osu.Game.Rulesets.UI;
using osu.Game.Screens.Edit.Components.TernaryButtons;
using osu.Game.Screens.Edit.Compose.Components;
using osuTK;

namespace osu.Game.Rulesets.Osu.Edit
{
    public partial class OsuHitObjectComposer : HitObjectComposer<OsuHitObject>
    {
        public OsuHitObjectComposer(Ruleset ruleset)
            : base(ruleset)
        {
        }

        protected override DrawableRuleset<OsuHitObject> CreateDrawableRuleset(Ruleset ruleset, IBeatmap beatmap, IReadOnlyList<Mod> mods)
            => new DrawableOsuEditorRuleset(ruleset, beatmap, mods);

        protected override IReadOnlyList<HitObjectCompositionTool> CompositionTools => new HitObjectCompositionTool[]
        {
            new HitCircleCompositionTool(),
            new SliderCompositionTool(),
            new SpinnerCompositionTool()
        };

        private readonly Bindable<TernaryState> rectangularGridSnapToggle = new Bindable<TernaryState>();

        protected override Drawable CreateHitObjectInspector() => new OsuHitObjectInspector();

        protected override IEnumerable<TernaryButton> CreateTernaryButtons()
            => base.CreateTernaryButtons()
                   .Append(new TernaryButton(rectangularGridSnapToggle, "Grid Snap", () => new SpriteIcon { Icon = OsuIcon.EditorGridSnap }))
                   .Concat(DistanceSnapProvider.CreateTernaryButtons());

        private BindableList<HitObject> selectedHitObjects;

        private Bindable<HitObject> placementObject;

        private GridFromPointsTool gridFromPointsTool;

        [Cached(typeof(IDistanceSnapProvider))]
        public readonly OsuDistanceSnapProvider DistanceSnapProvider = new OsuDistanceSnapProvider();

        [Cached]
        protected readonly OsuGridToolboxGroup OsuGridToolboxGroup = new OsuGridToolboxGroup();

        [Cached]
        protected readonly FreehandSliderToolboxGroup FreehandSliderToolboxGroup = new FreehandSliderToolboxGroup();

        [BackgroundDependencyLoader]
        private void load()
        {
            AddInternal(DistanceSnapProvider);
            DistanceSnapProvider.AttachToToolbox(RightToolbox);

            // Give a bit of breathing room around the playfield content.
            PlayfieldContentContainer.Padding = new MarginPadding(10);

            LayerBelowRuleset.Add(
                distanceSnapGridContainer = new Container
                {
                    RelativeSizeAxes = Axes.Both
                }
            );

            selectedHitObjects = EditorBeatmap.SelectedHitObjects.GetBoundCopy();
            selectedHitObjects.CollectionChanged += (_, _) => updateDistanceSnapGrid();

            placementObject = EditorBeatmap.PlacementObject.GetBoundCopy();
            placementObject.ValueChanged += _ => updateDistanceSnapGrid();
            DistanceSnapProvider.DistanceSnapToggle.ValueChanged += _ => updateDistanceSnapGrid();

            // we may be entering the screen with a selection already active
            updateDistanceSnapGrid();

            OsuGridToolboxGroup.GridType.BindValueChanged(updatePositionSnapGrid, true);

<<<<<<< HEAD
            LayerAboveRuleset.Add(
                // Place it above the playfield and blueprints, so it takes priority when handling input.
                gridFromPointsTool = new GridFromPointsTool
                {
                    RelativeSizeAxes = Axes.Both,
                }
            );

            RightToolbox.AddRange(new EditorToolboxGroup[]
=======
            RightToolbox.AddRange(new Drawable[]
>>>>>>> bd8addfb
                {
                    OsuGridToolboxGroup,
                    new TransformToolboxGroup
                    {
                        RotationHandler = BlueprintContainer.SelectionHandler.RotationHandler,
                        ScaleHandler = (OsuSelectionScaleHandler)BlueprintContainer.SelectionHandler.ScaleHandler,
                        GridToolbox = OsuGridToolboxGroup,
                    },
                    new GenerateToolboxGroup(),
                    FreehandSliderToolboxGroup
                }
            );
        }

        private void updatePositionSnapGrid(ValueChangedEvent<PositionSnapGridType> obj)
        {
            if (positionSnapGrid != null)
                LayerBelowRuleset.Remove(positionSnapGrid, true);

            switch (obj.NewValue)
            {
                case PositionSnapGridType.Square:
                    var rectangularPositionSnapGrid = new RectangularPositionSnapGrid();

                    rectangularPositionSnapGrid.Spacing.BindTo(OsuGridToolboxGroup.SpacingVector);
                    rectangularPositionSnapGrid.GridLineRotation.BindTo(OsuGridToolboxGroup.GridLinesRotation);

                    positionSnapGrid = rectangularPositionSnapGrid;
                    break;

                case PositionSnapGridType.Triangle:
                    var triangularPositionSnapGrid = new TriangularPositionSnapGrid();

                    triangularPositionSnapGrid.Spacing.BindTo(OsuGridToolboxGroup.Spacing);
                    triangularPositionSnapGrid.GridLineRotation.BindTo(OsuGridToolboxGroup.GridLinesRotation);

                    positionSnapGrid = triangularPositionSnapGrid;
                    break;

                case PositionSnapGridType.Circle:
                    var circularPositionSnapGrid = new CircularPositionSnapGrid();

                    circularPositionSnapGrid.Spacing.BindTo(OsuGridToolboxGroup.Spacing);

                    positionSnapGrid = circularPositionSnapGrid;
                    break;

                default:
                    throw new ArgumentOutOfRangeException(nameof(OsuGridToolboxGroup.GridType), OsuGridToolboxGroup.GridType, "Unsupported grid type.");
            }

            // Bind the start position to the toolbox sliders.
            positionSnapGrid.StartPosition.BindTo(OsuGridToolboxGroup.StartPosition);

            positionSnapGrid.RelativeSizeAxes = Axes.Both;
            LayerBelowRuleset.Add(positionSnapGrid);
        }

        protected override ComposeBlueprintContainer CreateBlueprintContainer()
            => new OsuBlueprintContainer(this);

        public override string ConvertSelectionToString()
            => string.Join(',', selectedHitObjects.Cast<OsuHitObject>().OrderBy(h => h.StartTime).Select(h => (h.IndexInCurrentCombo + 1).ToString()));

        // 1,2,3,4 ...
        private static readonly Regex selection_regex = new Regex(@"^\d+(,\d+)*$", RegexOptions.Compiled);

        public override void SelectFromTimestamp(double timestamp, string objectDescription)
        {
            if (!selection_regex.IsMatch(objectDescription))
                return;

            List<OsuHitObject> remainingHitObjects = EditorBeatmap.HitObjects.Cast<OsuHitObject>().Where(h => h.StartTime >= timestamp).ToList();
            string[] splitDescription = objectDescription.Split(',').ToArray();

            for (int i = 0; i < splitDescription.Length; i++)
            {
                if (!int.TryParse(splitDescription[i], out int combo) || combo < 1)
                    continue;

                OsuHitObject current = remainingHitObjects.FirstOrDefault(h => h.IndexInCurrentCombo + 1 == combo);

                if (current == null)
                    continue;

                EditorBeatmap.SelectedHitObjects.Add(current);

                if (i < splitDescription.Length - 1)
                    remainingHitObjects = remainingHitObjects.Where(h => h != current && h.StartTime >= current.StartTime).ToList();
            }
        }

        private DistanceSnapGrid distanceSnapGrid;
        private Container distanceSnapGridContainer;

        private readonly Cached distanceSnapGridCache = new Cached();
        private double? lastDistanceSnapGridTime;

        private PositionSnapGrid positionSnapGrid;

        protected override void Update()
        {
            base.Update();

            if (!(BlueprintContainer.CurrentTool is SelectTool))
            {
                if (EditorClock.CurrentTime != lastDistanceSnapGridTime)
                {
                    distanceSnapGridCache.Invalidate();
                    lastDistanceSnapGridTime = EditorClock.CurrentTime;
                }

                if (!distanceSnapGridCache.IsValid)
                    updateDistanceSnapGrid();
            }
        }

        public override SnapResult FindSnappedPositionAndTime(Vector2 screenSpacePosition, SnapType snapType = SnapType.All)
        {
            if (snapType.HasFlag(SnapType.NearbyObjects) && snapToVisibleBlueprints(screenSpacePosition, out var snapResult))
            {
                // In the case of snapping to nearby objects, a time value is not provided.
                // This matches the stable editor (which also uses current time), but with the introduction of time-snapping distance snap
                // this could result in unexpected behaviour when distance snapping is turned on and a user attempts to place an object that is
                // BOTH on a valid distance snap ring, and also at the same position as a previous object.
                //
                // We want to ensure that in this particular case, the time-snapping component of distance snap is still applied.
                // The easiest way to ensure this is to attempt application of distance snap after a nearby object is found, and copy over
                // the time value if the proposed positions are roughly the same.
                if (snapType.HasFlag(SnapType.RelativeGrids) && DistanceSnapProvider.DistanceSnapToggle.Value == TernaryState.True && distanceSnapGrid != null)
                {
                    (Vector2 distanceSnappedPosition, double distanceSnappedTime) = distanceSnapGrid.GetSnappedPosition(distanceSnapGrid.ToLocalSpace(snapResult.ScreenSpacePosition));
                    if (Precision.AlmostEquals(distanceSnapGrid.ToScreenSpace(distanceSnappedPosition), snapResult.ScreenSpacePosition, 1))
                        snapResult.Time = distanceSnappedTime;
                }

                return snapResult;
            }

            SnapResult result = base.FindSnappedPositionAndTime(screenSpacePosition, snapType);

            if (snapType.HasFlag(SnapType.RelativeGrids))
            {
                if (DistanceSnapProvider.DistanceSnapToggle.Value == TernaryState.True && distanceSnapGrid != null)
                {
                    (Vector2 pos, double time) = distanceSnapGrid.GetSnappedPosition(distanceSnapGrid.ToLocalSpace(screenSpacePosition));

                    result.ScreenSpacePosition = distanceSnapGrid.ToScreenSpace(pos);
                    result.Time = time;
                }
            }

            if (snapType.HasFlag(SnapType.GlobalGrids))
            {
                if (rectangularGridSnapToggle.Value == TernaryState.True)
                {
                    Vector2 pos = positionSnapGrid.GetSnappedPosition(positionSnapGrid.ToLocalSpace(result.ScreenSpacePosition));

                    // A grid which doesn't perfectly fit the playfield can produce a position that is outside of the playfield.
                    // We need to clamp the position to the playfield bounds to ensure that the snapped position is always in bounds.
                    pos = Vector2.Clamp(pos, Vector2.Zero, OsuPlayfield.BASE_SIZE);

                    result.ScreenSpacePosition = positionSnapGrid.ToScreenSpace(pos);
                }
            }

            return result;
        }

        private bool snapToVisibleBlueprints(Vector2 screenSpacePosition, out SnapResult snapResult)
        {
            // check other on-screen objects for snapping/stacking
            var blueprints = BlueprintContainer.SelectionBlueprints.AliveChildren;

            var playfield = PlayfieldAtScreenSpacePosition(screenSpacePosition);

            float snapRadius =
                playfield.GamefieldToScreenSpace(new Vector2(OsuHitObject.OBJECT_RADIUS * 0.10f)).X -
                playfield.GamefieldToScreenSpace(Vector2.Zero).X;

            foreach (var b in blueprints)
            {
                if (b.IsSelected && !gridFromPointsTool.IsPlacing)
                    continue;

                var snapPositions = b.ScreenSpaceSnapPoints;

                if (!snapPositions.Any())
                    continue;

                var closestSnapPosition = snapPositions.MinBy(p => Vector2.Distance(p, screenSpacePosition));

                if (Vector2.Distance(closestSnapPosition, screenSpacePosition) < snapRadius)
                {
                    // if the snap target is a stacked object, snap to its unstacked position rather than its stacked position.
                    // this is intended to make working with stacks easier (because thanks to this, you can drag an object to any
                    // of the items on the stack to add an object to it, rather than having to drag to the position of the *first* object on it at all times).
                    if (b.Item is OsuHitObject osuObject && osuObject.StackOffset != Vector2.Zero)
                        closestSnapPosition = b.ToScreenSpace(b.ToLocalSpace(closestSnapPosition) - osuObject.StackOffset);

                    // only return distance portion, since time is not really valid
                    snapResult = new SnapResult(closestSnapPosition, null, playfield);
                    return true;
                }
            }

            snapResult = null;
            return false;
        }

        private void updateDistanceSnapGrid()
        {
            distanceSnapGridContainer.Clear();
            distanceSnapGridCache.Invalidate();
            distanceSnapGrid = null;

            if (DistanceSnapProvider.DistanceSnapToggle.Value != TernaryState.True)
                return;

            switch (BlueprintContainer.CurrentTool)
            {
                case SelectTool:
                    if (!EditorBeatmap.SelectedHitObjects.Any())
                        return;

                    distanceSnapGrid = createDistanceSnapGrid(EditorBeatmap.SelectedHitObjects);
                    break;

                default:
                    if (!CursorInPlacementArea)
                        return;

                    distanceSnapGrid = createDistanceSnapGrid(Enumerable.Empty<HitObject>());
                    break;
            }

            if (distanceSnapGrid != null)
            {
                distanceSnapGridContainer.Add(distanceSnapGrid);
                distanceSnapGridCache.Validate();
            }
        }

        protected override bool OnKeyDown(KeyDownEvent e)
        {
            if (e.Repeat)
                return false;

            handleToggleViaKey(e);
            return base.OnKeyDown(e);
        }

        protected override void OnKeyUp(KeyUpEvent e)
        {
            handleToggleViaKey(e);
            base.OnKeyUp(e);
        }

        private bool gridSnapMomentary;

        private void handleToggleViaKey(KeyboardEvent key)
        {
            bool shiftPressed = key.ShiftPressed;

            if (shiftPressed != gridSnapMomentary)
            {
                gridSnapMomentary = shiftPressed;
                rectangularGridSnapToggle.Value = rectangularGridSnapToggle.Value == TernaryState.False ? TernaryState.True : TernaryState.False;
            }
        }

        private DistanceSnapGrid createDistanceSnapGrid(IEnumerable<HitObject> selectedHitObjects)
        {
            if (BlueprintContainer.CurrentTool is SpinnerCompositionTool)
                return null;

            var objects = selectedHitObjects.ToList();

            if (objects.Count == 0)
                // use accurate time value to give more instantaneous feedback to the user.
                return createGrid(h => h.StartTime <= EditorClock.CurrentTimeAccurate);

            double minTime = objects.Min(h => h.StartTime);
            return createGrid(h => h.StartTime < minTime, objects.Count + 1);
        }

        /// <summary>
        /// Creates a grid from the last <see cref="HitObject"/> matching a predicate to a target <see cref="HitObject"/>.
        /// </summary>
        /// <param name="sourceSelector">A predicate that matches <see cref="HitObject"/>s where the grid can start from.
        /// Only the last <see cref="HitObject"/> matching the predicate is used.</param>
        /// <param name="targetOffset">An offset from the <see cref="HitObject"/> selected via <paramref name="sourceSelector"/> at which the grid should stop.</param>
        /// <returns>The <see cref="OsuDistanceSnapGrid"/> from a selected <see cref="HitObject"/> to a target <see cref="HitObject"/>.</returns>
        private OsuDistanceSnapGrid createGrid(Func<HitObject, bool> sourceSelector, int targetOffset = 1)
        {
            ArgumentOutOfRangeException.ThrowIfNegativeOrZero(targetOffset);

            int sourceIndex = -1;

            for (int i = 0; i < EditorBeatmap.HitObjects.Count; i++)
            {
                if (!sourceSelector(EditorBeatmap.HitObjects[i]))
                    break;

                sourceIndex = i;
            }

            if (sourceIndex == -1)
                return null;

            HitObject sourceObject = EditorBeatmap.HitObjects[sourceIndex];

            int targetIndex = sourceIndex + targetOffset;
            HitObject targetObject = null;

            // Keep advancing the target object while its start time falls before the end time of the source object
            while (true)
            {
                if (targetIndex >= EditorBeatmap.HitObjects.Count)
                    break;

                if (EditorBeatmap.HitObjects[targetIndex].StartTime >= sourceObject.GetEndTime())
                {
                    targetObject = EditorBeatmap.HitObjects[targetIndex];
                    break;
                }

                targetIndex++;
            }

            if (sourceObject is Spinner)
                return null;

            return new OsuDistanceSnapGrid((OsuHitObject)sourceObject, (OsuHitObject)targetObject);
        }
    }
}<|MERGE_RESOLUTION|>--- conflicted
+++ resolved
@@ -100,7 +100,6 @@
 
             OsuGridToolboxGroup.GridType.BindValueChanged(updatePositionSnapGrid, true);
 
-<<<<<<< HEAD
             LayerAboveRuleset.Add(
                 // Place it above the playfield and blueprints, so it takes priority when handling input.
                 gridFromPointsTool = new GridFromPointsTool
@@ -109,10 +108,7 @@
                 }
             );
 
-            RightToolbox.AddRange(new EditorToolboxGroup[]
-=======
             RightToolbox.AddRange(new Drawable[]
->>>>>>> bd8addfb
                 {
                     OsuGridToolboxGroup,
                     new TransformToolboxGroup
