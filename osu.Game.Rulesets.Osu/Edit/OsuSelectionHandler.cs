// Copyright (c) ppy Pty Ltd <contact@ppy.sh>. Licensed under the MIT Licence.
// See the LICENCE file in the repository root for full licence text.

using System.Collections.Generic;
using System.Linq;
using osu.Framework.Graphics;
using osu.Framework.Graphics.Primitives;
using osu.Framework.Graphics.UserInterface;
using osu.Framework.Input.Events;
using osu.Framework.Utils;
using osu.Game.Extensions;
using osu.Game.Graphics.UserInterface;
using osu.Game.Rulesets.Edit;
using osu.Game.Rulesets.Objects;
using osu.Game.Rulesets.Objects.Types;
using osu.Game.Rulesets.Osu.Objects;
using osu.Game.Screens.Edit.Compose.Components;
using osu.Game.Utils;
using osuTK;
using osuTK.Input;

namespace osu.Game.Rulesets.Osu.Edit
{
    public partial class OsuSelectionHandler : EditorSelectionHandler
    {
<<<<<<< HEAD
        [Resolved(CanBeNull = true)]
        private IDistanceSnapProvider? snapProvider { get; set; }

        [Resolved]
        private OsuGridToolboxGroup gridToolbox { get; set; } = null!;

        /// <summary>
        /// During a transform, the initial path types of a single selected slider are stored so they
        /// can be maintained throughout the operation.
        /// </summary>
        private List<PathType?>? referencePathTypes;

=======
>>>>>>> 63136311
        protected override void OnSelectionChanged()
        {
            base.OnSelectionChanged();

            Quad quad = selectedMovableObjects.Length > 0 ? GeometryUtils.GetSurroundingQuad(selectedMovableObjects) : new Quad();

            SelectionBox.CanFlipX = quad.Width > 0;
            SelectionBox.CanFlipY = quad.Height > 0;
            SelectionBox.CanReverse = EditorBeatmap.SelectedHitObjects.Count > 1 || EditorBeatmap.SelectedHitObjects.Any(s => s is Slider);
        }

        protected override bool OnKeyDown(KeyDownEvent e)
        {
            if (e.Key == Key.M && e.ControlPressed && e.ShiftPressed)
            {
                mergeSelection();
                return true;
            }

            return false;
        }

        public override bool HandleMovement(MoveSelectionEvent<HitObject> moveEvent)
        {
            var hitObjects = selectedMovableObjects;

            // this will potentially move the selection out of bounds...
            foreach (var h in hitObjects)
                h.Position += this.ScreenSpaceDeltaToParentSpace(moveEvent.ScreenSpaceDelta);

            // but this will be corrected.
            moveSelectionInBounds();
            return true;
        }

        public override bool HandleReverse()
        {
            var hitObjects = EditorBeatmap.SelectedHitObjects
                                          .OfType<OsuHitObject>()
                                          .OrderBy(obj => obj.StartTime)
                                          .ToList();

            double endTime = hitObjects.Max(h => h.GetEndTime());
            double startTime = hitObjects.Min(h => h.StartTime);

            bool moreThanOneObject = hitObjects.Count > 1;

            // the expectation is that even if the objects themselves are reversed temporally,
            // the position of new combos in the selection should remain the same.
            // preserve it for later before doing the reversal.
            var newComboOrder = hitObjects.Select(obj => obj.NewCombo).ToList();

            foreach (var h in hitObjects)
            {
                if (moreThanOneObject)
                    h.StartTime = endTime - (h.GetEndTime() - startTime);

                if (h is Slider slider)
                {
                    slider.Path.Reverse(out Vector2 offset);
                    slider.Position += offset;
                }
            }

            // re-order objects by start time again after reversing, and restore new combo flag positioning
            hitObjects = hitObjects.OrderBy(obj => obj.StartTime).ToList();

            for (int i = 0; i < hitObjects.Count; ++i)
                hitObjects[i].NewCombo = newComboOrder[i];

            return true;
        }

        public override bool HandleFlip(Direction direction, bool flipOverOrigin)
        {
            var hitObjects = selectedMovableObjects;

            // If we're flipping over the origin, we take the grid origin position from the grid toolbox.
            var flipQuad = flipOverOrigin ? new Quad(gridToolbox.StartPositionX.Value, gridToolbox.StartPositionY.Value, 0, 0) : GeometryUtils.GetSurroundingQuad(hitObjects);
            // If we're flipping over the origin, we take the grid rotation from the grid toolbox.
            // We want to normalize the rotation angle to -45 to 45 degrees, so horizontal vs vertical flip is not mixed up by the rotation and it stays intuitive to use.
            var flipAxis = flipOverOrigin ? GeometryUtils.RotateVector(Vector2.UnitX, -((gridToolbox.GridLinesRotation.Value + 405) % 90 - 45)) : Vector2.UnitX;
            flipAxis = direction == Direction.Vertical ? flipAxis.PerpendicularLeft : flipAxis;

            var controlPointFlipQuad = new Quad();

            bool didFlip = false;

            foreach (var h in hitObjects)
            {
                var flippedPosition = GeometryUtils.GetFlippedPosition(flipAxis, flipQuad, h.Position);

                if (!Precision.AlmostEquals(flippedPosition, h.Position))
                {
                    h.Position = flippedPosition;
                    didFlip = true;
                }

                if (h is Slider slider)
                {
                    didFlip = true;

                    foreach (var cp in slider.Path.ControlPoints)
                        cp.Position = GeometryUtils.GetFlippedPosition(flipAxis, controlPointFlipQuad, cp.Position);
                }
            }

            return didFlip;
        }

        public override SelectionRotationHandler CreateRotationHandler() => new OsuSelectionRotationHandler();

        public override SelectionScaleHandler CreateScaleHandler() => new OsuSelectionScaleHandler();

        private void moveSelectionInBounds()
        {
            var hitObjects = selectedMovableObjects;

            Quad quad = GeometryUtils.GetSurroundingQuad(hitObjects);

            Vector2 delta = Vector2.Zero;

            if (quad.TopLeft.X < 0)
                delta.X -= quad.TopLeft.X;
            if (quad.TopLeft.Y < 0)
                delta.Y -= quad.TopLeft.Y;

            if (quad.BottomRight.X > DrawWidth)
                delta.X -= quad.BottomRight.X - DrawWidth;
            if (quad.BottomRight.Y > DrawHeight)
                delta.Y -= quad.BottomRight.Y - DrawHeight;

            foreach (var h in hitObjects)
                h.Position += delta;
        }

        /// <summary>
        /// All osu! hitobjects which can be moved/rotated/scaled.
        /// </summary>
        private OsuHitObject[] selectedMovableObjects => SelectedItems.OfType<OsuHitObject>()
                                                                      .Where(h => h is not Spinner)
                                                                      .ToArray();

        /// <summary>
        /// All osu! hitobjects which can be merged.
        /// </summary>
        private OsuHitObject[] selectedMergeableObjects => SelectedItems.OfType<OsuHitObject>()
                                                                        .Where(h => h is HitCircle or Slider)
                                                                        .OrderBy(h => h.StartTime)
                                                                        .ToArray();

        private void mergeSelection()
        {
            var mergeableObjects = selectedMergeableObjects;

            if (!canMerge(mergeableObjects))
                return;

            EditorBeatmap.BeginChange();

            // Have an initial slider object.
            var firstHitObject = mergeableObjects[0];
            var mergedHitObject = firstHitObject as Slider ?? new Slider
            {
                StartTime = firstHitObject.StartTime,
                Position = firstHitObject.Position,
                NewCombo = firstHitObject.NewCombo,
                Samples = firstHitObject.Samples,
            };

            if (mergedHitObject.Path.ControlPoints.Count == 0)
            {
                mergedHitObject.Path.ControlPoints.Add(new PathControlPoint(Vector2.Zero, PathType.LINEAR));
            }

            // Merge all the selected hit objects into one slider path.
            bool lastCircle = firstHitObject is HitCircle;

            foreach (var selectedMergeableObject in mergeableObjects.Skip(1))
            {
                if (selectedMergeableObject is IHasPath hasPath)
                {
                    var offset = lastCircle ? selectedMergeableObject.Position - mergedHitObject.Position : mergedHitObject.Path.ControlPoints[^1].Position;
                    float distanceToLastControlPoint = Vector2.Distance(mergedHitObject.Path.ControlPoints[^1].Position, offset);

                    // Calculate the distance required to travel to the expected distance of the merging slider.
                    mergedHitObject.Path.ExpectedDistance.Value = mergedHitObject.Path.CalculatedDistance + distanceToLastControlPoint + hasPath.Path.Distance;

                    // Remove the last control point if it sits exactly on the start of the next control point.
                    if (Precision.AlmostEquals(distanceToLastControlPoint, 0))
                    {
                        mergedHitObject.Path.ControlPoints.RemoveAt(mergedHitObject.Path.ControlPoints.Count - 1);
                    }

                    mergedHitObject.Path.ControlPoints.AddRange(hasPath.Path.ControlPoints.Select(o => new PathControlPoint(o.Position + offset, o.Type)));
                    lastCircle = false;
                }
                else
                {
                    // Turn the last control point into a linear type if this is the first merging circle in a sequence, so the subsequent control points can be inherited path type.
                    if (!lastCircle)
                    {
                        mergedHitObject.Path.ControlPoints.Last().Type = PathType.LINEAR;
                    }

                    mergedHitObject.Path.ControlPoints.Add(new PathControlPoint(selectedMergeableObject.Position - mergedHitObject.Position));
                    mergedHitObject.Path.ExpectedDistance.Value = null;
                    lastCircle = true;
                }
            }

            // Make sure only the merged hit object is in the beatmap.
            if (firstHitObject is Slider)
            {
                foreach (var selectedMergeableObject in mergeableObjects.Skip(1))
                {
                    EditorBeatmap.Remove(selectedMergeableObject);
                }
            }
            else
            {
                foreach (var selectedMergeableObject in mergeableObjects)
                {
                    EditorBeatmap.Remove(selectedMergeableObject);
                }

                EditorBeatmap.Add(mergedHitObject);
            }

            // Make sure the merged hitobject is selected.
            SelectedItems.Clear();
            SelectedItems.Add(mergedHitObject);

            EditorBeatmap.EndChange();
        }

        protected override IEnumerable<MenuItem> GetContextMenuItemsForSelection(IEnumerable<SelectionBlueprint<HitObject>> selection)
        {
            foreach (var item in base.GetContextMenuItemsForSelection(selection))
                yield return item;

            if (canMerge(selectedMergeableObjects))
                yield return new OsuMenuItem("Merge selection", MenuItemType.Destructive, mergeSelection);
        }

        private bool canMerge(IReadOnlyList<OsuHitObject> objects) =>
            objects.Count > 1
            && (objects.Any(h => h is Slider)
                || objects.Zip(objects.Skip(1), (h1, h2) => Precision.DefinitelyBigger(Vector2.DistanceSquared(h1.Position, h2.Position), 1)).Any(x => x));
    }
}<|MERGE_RESOLUTION|>--- conflicted
+++ resolved
@@ -23,7 +23,6 @@
 {
     public partial class OsuSelectionHandler : EditorSelectionHandler
     {
-<<<<<<< HEAD
         [Resolved(CanBeNull = true)]
         private IDistanceSnapProvider? snapProvider { get; set; }
 
@@ -36,8 +35,6 @@
         /// </summary>
         private List<PathType?>? referencePathTypes;
 
-=======
->>>>>>> 63136311
         protected override void OnSelectionChanged()
         {
             base.OnSelectionChanged();
