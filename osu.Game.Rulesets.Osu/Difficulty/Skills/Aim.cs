﻿// Copyright (c) ppy Pty Ltd <contact@ppy.sh>. Licensed under the MIT Licence.
// See the LICENCE file in the repository root for full licence text.

using System;
using osu.Game.Rulesets.Difficulty.Preprocessing;
using osu.Game.Rulesets.Mods;
using osu.Game.Rulesets.Osu.Difficulty.Preprocessing;
using osu.Game.Rulesets.Osu.Objects;
using osu.Framework.Utils;

namespace osu.Game.Rulesets.Osu.Difficulty.Skills
{
    /// <summary>
    /// Represents the skill required to correctly aim at every object in the map with a uniform CircleSize and normalized distances.
    /// </summary>
    public class Aim : OsuStrainSkill
    {
        public Aim(Mod[] mods)
            : base(mods)
        {
        }

        protected override int HistoryLength => 2;

        private const double wide_angle_multiplier = 1.5;
<<<<<<< HEAD
        private const double acute_angle_multiplier = 1.5;
        private const double slider_multiplier = 1.75;
=======
        private const double acute_angle_multiplier = 2.0;
>>>>>>> ddf87316

        private double currentStrain = 1;

        private double skillMultiplier => 23.25;
        private double strainDecayBase => 0.15;

        private double strainValueOf(DifficultyHitObject current)
        {
            if (current.BaseObject is Spinner || Previous.Count <= 1 || Previous[0].BaseObject is Spinner)
                return 0;

            var osuCurrObj = (OsuDifficultyHitObject)current;
            var osuPrevObj = (OsuDifficultyHitObject)Previous[0];
            var osuLastObj = (OsuDifficultyHitObject)Previous[1];

            double currVelocity = (osuCurrObj.JumpDistance + osuCurrObj.TravelDistance) / osuCurrObj.StrainTime; // Start with the base distance / time

            if (osuPrevObj.BaseObject is Slider) // If object is a slider
            {
                double movementVelocity = osuCurrObj.MovementDistance / osuCurrObj.MovementTime; // calculate the movement velocity from slider end to next note
                double travelVelocity = osuCurrObj.TravelDistance / osuCurrObj.TravelTime; // calculate the slider velocity from slider head to lazy end.

                currVelocity = Math.Max(currVelocity, movementVelocity + travelVelocity); // take the larger total combined velocity.
            }

            double prevVelocity = (osuPrevObj.JumpDistance + osuPrevObj.TravelDistance) / osuPrevObj.StrainTime; // do the same for the previous velocity.

            if (osuLastObj.BaseObject is Slider)
            {
                double movementVelocity = osuPrevObj.MovementDistance / osuPrevObj.MovementTime;
                double travelVelocity = osuPrevObj.TravelDistance / osuPrevObj.TravelTime;

                prevVelocity = Math.Max(prevVelocity, movementVelocity + travelVelocity);
            }

            double angleBonus = 0;
            double sliderBonus = 0;

            double aimStrain = currVelocity; // Start strain with regular velocity.

            if (Precision.AlmostEquals(osuCurrObj.StrainTime, osuPrevObj.StrainTime, 10)) // If rhythms are the same.
            {
                if (osuCurrObj.Angle != null && osuPrevObj.Angle != null)
                {
                    double currAngle = osuCurrObj.Angle.Value;
                    double prevAngle = osuPrevObj.Angle.Value;
                    double lastAngle = osuLastObj.Angle.Value;

                    // Rewarding angles, take the smaller velocity as base.
                    angleBonus = Math.Min(currVelocity, prevVelocity);

                    double wideAngleBonus = calcWideAngleBonus(currAngle);
                    double acuteAngleBonus = calcAcuteAngleBonus(currAngle);

                    if (osuCurrObj.StrainTime > 100) // Only buff deltaTime exceeding 300 bpm 1/2.
                        acuteAngleBonus = 0;
                    else
                        acuteAngleBonus *= calcAcuteAngleBonus(prevAngle) // Multiply by previous angle, we don't want to buff unless this is a wiggle type pattern.
                                            * Math.Min(angleBonus, 125 / osuCurrObj.StrainTime) // The maximum velocity we buff is equal to 125 / strainTime
                                            * Math.Pow(Math.Sin(Math.PI / 2 * Math.Min(1, (100 - osuCurrObj.StrainTime) / 25)), 2) // scale buff from 150 bpm 1/4 to 200 bpm 1/4
                                            * Math.Pow(Math.Sin(Math.PI / 2 * (Math.Min(100, osuCurrObj.JumpDistance) - 50) / 50), 2); // Buff distance exceeding 50 (radius) up to 100 (diameter).

                    wideAngleBonus *= angleBonus * (1 - Math.Min(wideAngleBonus, Math.Pow(calcWideAngleBonus(prevAngle), 3))); // Penalize wide angles if they're repeated, reducing the penalty as the prevAngle gets more acute.
                    acuteAngleBonus *= 0.5 + 0.5 * (1 - Math.Min(acuteAngleBonus, Math.Pow(calcAcuteAngleBonus(lastAngle), 3))); // Penalize acute angles if they're repeated, reducing the penalty as the lastAngle gets more obtuse.

                    angleBonus = acuteAngleBonus * acute_angle_multiplier + wideAngleBonus * wide_angle_multiplier; // add the anglebuffs together.
                }
            }

            if (osuCurrObj.TravelTime != 0)
            {
                sliderBonus = osuCurrObj.TravelDistance / osuCurrObj.TravelTime; // add some slider rewards
            }

            aimStrain += angleBonus; // Add in angle bonus.
            aimStrain += sliderBonus * slider_multiplier; // Add in additional slider velocity.

            return aimStrain;
        }

        private double calcWideAngleBonus(double angle) => Math.Pow(Math.Sin(3.0 / 4 * (Math.Min(5.0 / 6 * Math.PI, Math.Max(Math.PI / 6, angle)) - Math.PI / 6)), 2);

        private double calcAcuteAngleBonus(double angle) => 1 - calcWideAngleBonus(angle);

        private double applyDiminishingExp(double val) => Math.Pow(val, 0.99);

        private double strainDecay(double ms) => Math.Pow(strainDecayBase, ms / 1000);

        protected override double CalculateInitialStrain(double time) => currentStrain * strainDecay(time - Previous[0].StartTime);

        protected override double StrainValueAt(DifficultyHitObject current)
        {
            currentStrain *= strainDecay(current.DeltaTime);
            currentStrain += strainValueOf(current) * skillMultiplier;

            return currentStrain;
        }
    }
}<|MERGE_RESOLUTION|>--- conflicted
+++ resolved
@@ -23,12 +23,8 @@
         protected override int HistoryLength => 2;
 
         private const double wide_angle_multiplier = 1.5;
-<<<<<<< HEAD
-        private const double acute_angle_multiplier = 1.5;
+        private const double acute_angle_multiplier = 2.0;
         private const double slider_multiplier = 1.75;
-=======
-        private const double acute_angle_multiplier = 2.0;
->>>>>>> ddf87316
 
         private double currentStrain = 1;
 
