--- conflicted
+++ resolved
@@ -31,11 +31,7 @@
         private readonly ProxyContainer approachCircles;
         private readonly ProxyContainer spinnerProxies;
         private readonly JudgementContainer<DrawableOsuJudgement> judgementLayer;
-<<<<<<< HEAD
-        public readonly ConnectionRenderer<OsuHitObject> ConnectionLayer;
-=======
         private readonly FollowPointRenderer followPoints;
->>>>>>> 39650ce7
 
         public static readonly Vector2 BASE_SIZE = new Vector2(512, 384);
 
@@ -52,30 +48,6 @@
 
             InternalChildren = new Drawable[]
             {
-<<<<<<< HEAD
-                ConnectionLayer = new FollowPointRenderer
-                {
-                    RelativeSizeAxes = Axes.Both,
-                    Depth = 2,
-                },
-                judgementLayer = new JudgementContainer<DrawableOsuJudgement>
-                {
-                    RelativeSizeAxes = Axes.Both,
-                    Depth = 1,
-                },
-                // Todo: This should not exist, but currently helps to reduce LOH allocations due to unbinding skin source events on judgement disposal
-                // Todo: Remove when hitobjects are properly pooled
-                new LocalSkinOverrideContainer(null)
-                {
-                    RelativeSizeAxes = Axes.Both,
-                    Child = HitObjectContainer,
-                },
-                approachCircles = new ApproachCircleProxyContainer
-                {
-                    RelativeSizeAxes = Axes.Both,
-                    Depth = -1,
-                },
-=======
                 playfieldBorder = new PlayfieldBorder { RelativeSizeAxes = Axes.Both },
                 spinnerProxies = new ProxyContainer { RelativeSizeAxes = Axes.Both },
                 followPoints = new FollowPointRenderer { RelativeSizeAxes = Axes.Both },
@@ -83,7 +55,6 @@
                 HitObjectContainer,
                 judgementAboveHitObjectLayer = new Container { RelativeSizeAxes = Axes.Both },
                 approachCircles = new ProxyContainer { RelativeSizeAxes = Axes.Both },
->>>>>>> 39650ce7
             };
 
             HitPolicy = new StartTimeOrderedHitPolicy();
@@ -159,9 +130,6 @@
 
         protected override void OnHitObjectAdded(HitObject hitObject)
         {
-<<<<<<< HEAD
-            ConnectionLayer.HitObjects = HitObjectContainer.Objects.Select(d => d.HitObject).OfType<OsuHitObject>();
-=======
             base.OnHitObjectAdded(hitObject);
             followPoints.AddFollowPoints((OsuHitObject)hitObject);
         }
@@ -170,7 +138,6 @@
         {
             base.OnHitObjectRemoved(hitObject);
             followPoints.RemoveFollowPoints((OsuHitObject)hitObject);
->>>>>>> 39650ce7
         }
 
         private void onNewResult(DrawableHitObject judgedObject, JudgementResult result)
