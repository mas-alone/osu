--- conflicted
+++ resolved
@@ -42,13 +42,6 @@
                 return;
 
             d.HitObject.TimeFadeIn = d.HitObject.TimePreempt * fade_in_duration_multiplier;
-<<<<<<< HEAD
-
-            foreach (var nested in d.NestedHitObjects)
-                applyFadeInAdjustment(nested);
-        }
-=======
->>>>>>> 8268b333
 
             foreach (var nested in d.NestedHitObjects)
                 applyFadeInAdjustment(nested);
